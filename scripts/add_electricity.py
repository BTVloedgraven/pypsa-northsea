--- conflicted
+++ resolved
@@ -262,16 +262,11 @@
         if tech == 'hydro': continue
 
         p = ppl.query("carrier == @tech")
-<<<<<<< HEAD
         p = p.groupby("bus", as_index=False).p_nom.sum()
         p.index=p.bus
 
         n.add("Carrier", name=tech)
         with xr.open_dataset(getattr(input_profiles, 'profile_' + tech)) as ds:
-=======
-            
-        with xr.open_dataset(getattr(snakemake.input, 'profile_' + tech)) as ds:
->>>>>>> a09218a6
             if ds.indexes['bus'].empty: continue
 
             suptech = tech.split('-', 2)[0]
@@ -291,7 +286,6 @@
             else:
                 capital_cost = costs.at[tech, 'capital_cost']
 
-<<<<<<< HEAD
             # Skip this part when using the custom power plants
             # n.madd("Generator", ds.indexes['bus'], ' ' + tech,
             #        bus=ds.indexes['bus'],
@@ -304,8 +298,6 @@
             #        efficiency=costs.at[suptech, 'efficiency'],
             #        p_max_pu=ds['profile'].transpose('time', 'bus').to_pandas())
             
-=======
->>>>>>> a09218a6
             if p.empty: #greenfield
                 n.add("Carrier", name=tech)
                 n.madd("Generator", ds.indexes['bus'], ' ' + tech,
@@ -325,10 +317,6 @@
                 # rename indices in the following to add them at the correct places in the network:
                 profile = profile.rename(index={profile.index[bus_i]: profile.index[bus_i] + ' ' + tech for bus_i in range(len(profile))})
                 weight = weight.rename(index={weight.index[bus_i]: weight.index[bus_i] + ' ' + tech for bus_i in range(len(weight))})
-<<<<<<< HEAD
-=======
-                p = p.groupby("bus", as_index=False).p_nom.sum()
->>>>>>> a09218a6
                 p = p.rename(index={p.index[bus_i]: p.iloc[bus_i].bus + ' ' + tech for bus_i in range(len(p))})
 
                 undef_locations = set(p.index)-set(profile.T.columns)
@@ -339,10 +327,6 @@
                 if tech == 'offwind-ac':
                     print(p.T.columns)
                 
-<<<<<<< HEAD
-=======
-                n.add("Carrier", name=tech)
->>>>>>> a09218a6
                 n.madd("Generator", p.index,
                     bus=p.bus,
                     carrier=tech,
