# SPDX-FileCopyrightText: : 2017-2020 The PyPSA-Eur Authors
#
# SPDX-License-Identifier: MIT

"""
Solves linear optimal power flow for a network iteratively while updating reactances.

Relevant Settings
-----------------

.. code:: yaml

    solving:
        tmpdir:
        options:
            formulation:
            clip_p_max_pu:
            load_shedding:
            noisy_costs:
            nhours:
            min_iterations:
            max_iterations:
            skip_iterations:
            track_iterations:
        solver:
            name:

.. seealso::
    Documentation of the configuration file ``config.yaml`` at
    :ref:`electricity_cf`, :ref:`solving_cf`, :ref:`plotting_cf`

Inputs
------

- ``networks/elec_s{simpl}_{clusters}_ec_l{ll}_{opts}.nc``: confer :ref:`prepare`

Outputs
-------

- ``results/networks/elec_s{simpl}_{clusters}_ec_l{ll}_{opts}.nc``: Solved PyPSA network including optimisation results

    .. image:: ../img/results.png
        :scale: 40 %

Description
-----------

Total annual system costs are minimised with PyPSA. The full formulation of the
linear optimal power flow (plus investment planning
is provided in the
`documentation of PyPSA <https://pypsa.readthedocs.io/en/latest/optimal_power_flow.html#linear-optimal-power-flow>`_.
The optimization is based on the ``pyomo=False`` setting in the :func:`network.lopf` and  :func:`pypsa.linopf.ilopf` function.
Additionally, some extra constraints specified in :mod:`prepare_network` are added.

Solving the network in multiple iterations is motivated through the dependence of transmission line capacities and impedances.
As lines are expanded their electrical parameters change, which renders the optimisation bilinear even if the power flow
equations are linearized.
To retain the computational advantage of continuous linear programming, a sequential linear programming technique
is used, where in between iterations the line impedances are updated.
Details (and errors made through this heuristic) are discussed in the paper

- Fabian Neumann and Tom Brown. `Heuristics for Transmission Expansion Planning in Low-Carbon Energy System Models <https://arxiv.org/abs/1907.10548>`_), *16th International Conference on the European Energy Market*, 2019. `arXiv:1907.10548 <https://arxiv.org/abs/1907.10548>`_.

.. warning::
    Capital costs of existing network components are not included in the objective function,
    since for the optimisation problem they are just a constant term (no influence on optimal result).

    Therefore, these capital costs are not included in ``network.objective``!

    If you want to calculate the full total annual system costs add these to the objective value.

.. tip::
    The rule :mod:`solve_all_networks` runs
    for all ``scenario`` s in the configuration file
    the rule :mod:`solve_network`.

"""

import logging
from _helpers import configure_logging

import numpy as np
import pandas as pd
import re

import pypsa
from pypsa.linopf import (get_var, define_constraints, define_variables,
                          linexpr, join_exprs, network_lopf, ilopf)
from pypsa.descriptors import get_switchable_as_dense as get_as_dense

from pathlib import Path
from vresutils.benchmark import memory_logger

logger = logging.getLogger(__name__)


def prepare_network(n, solve_opts):

    if 'clip_p_max_pu' in solve_opts:
        for df in (n.generators_t.p_max_pu, n.storage_units_t.inflow):
            df.where(df>solve_opts['clip_p_max_pu'], other=0., inplace=True)

<<<<<<< HEAD
    load_shedding = solve_opts.get('load_shedding')
    if load_shedding:
        n.add("Carrier", "Load")
=======
    if solve_opts.get('load_shedding'):
        n.add("Carrier", "load", color="#dd2e23", nice_name="Load shedding")
>>>>>>> 77e3debe
        buses_i = n.buses.query("carrier == 'AC'").index
        if not np.isscalar(load_shedding): load_shedding = 1e2
        # intersect between macroeconomic and surveybased
        # willingness to pay
        # http://journal.frontiersin.org/article/10.3389/fenrg.2015.00055/full)
        n.madd("Generator", buses_i, " load",
               bus=buses_i,
               carrier='load',
               sign=1e-3, # Adjust sign to measure p and p_nom in kW instead of MW
               marginal_cost=load_shedding, 
               p_nom=1e9 # kW
               )

    if solve_opts.get('noisy_costs'):
        for t in n.iterate_components(n.one_port_components):
            #if 'capital_cost' in t.df:
            #    t.df['capital_cost'] += 1e1 + 2.*(np.random.random(len(t.df)) - 0.5)
            if 'marginal_cost' in t.df:
                t.df['marginal_cost'] += (1e-2 + 2e-3 *
                                          (np.random.random(len(t.df)) - 0.5))

        for t in n.iterate_components(['Line', 'Link']):
            t.df['capital_cost'] += (1e-1 +
                2e-2*(np.random.random(len(t.df)) - 0.5)) * t.df['length']

    if solve_opts.get('nhours'):
        nhours = solve_opts['nhours']
        n.set_snapshots(n.snapshots[:nhours])
        n.snapshot_weightings[:] = 8760. / nhours

    return n


def add_CCL_constraints(n, config):
    agg_p_nom_limits = config['electricity'].get('agg_p_nom_limits')

    try:
        agg_p_nom_minmax = pd.read_csv(agg_p_nom_limits,
                                       index_col=list(range(2)))
    except IOError:
        logger.exception("Need to specify the path to a .csv file containing "
                          "aggregate capacity limits per country in "
                          "config['electricity']['agg_p_nom_limit'].")
    logger.info("Adding per carrier generation capacity constraints for "
                "individual countries")

    gen_country = n.generators.bus.map(n.buses.country)
    # cc means country and carrier
    p_nom_per_cc = (pd.DataFrame(
                    {'p_nom': linexpr((1, get_var(n, 'Generator', 'p_nom'))),
                    'country': gen_country, 'carrier': n.generators.carrier})
                    .dropna(subset=['p_nom'])
                    .groupby(['country', 'carrier']).p_nom
                    .apply(join_exprs))
    minimum = agg_p_nom_minmax['min'].dropna()
    if not minimum.empty:
        minconstraint = define_constraints(n, p_nom_per_cc[minimum.index],
                                           '>=', minimum, 'agg_p_nom', 'min')
    maximum = agg_p_nom_minmax['max'].dropna()
    if not maximum.empty:
        maxconstraint = define_constraints(n, p_nom_per_cc[maximum.index],
                                           '<=', maximum, 'agg_p_nom', 'max')


def add_EQ_constraints(n, o, scaling=1e-1):
    float_regex = "[0-9]*\.?[0-9]+"
    level = float(re.findall(float_regex, o)[0])
    if o[-1] == 'c':
        ggrouper = n.generators.bus.map(n.buses.country)
        lgrouper = n.loads.bus.map(n.buses.country)
        sgrouper = n.storage_units.bus.map(n.buses.country)
    else:
        ggrouper = n.generators.bus
        lgrouper = n.loads.bus
        sgrouper = n.storage_units.bus
    load = n.snapshot_weightings.generators @ \
           n.loads_t.p_set.groupby(lgrouper, axis=1).sum()
    inflow = n.snapshot_weightings.stores @ \
             n.storage_units_t.inflow.groupby(sgrouper, axis=1).sum()
    inflow = inflow.reindex(load.index).fillna(0.)
    rhs = scaling * ( level * load - inflow )
    lhs_gen = linexpr((n.snapshot_weightings.generators * scaling,
                       get_var(n, "Generator", "p").T)
              ).T.groupby(ggrouper, axis=1).apply(join_exprs)
    lhs_spill = linexpr((-n.snapshot_weightings.stores * scaling,
                         get_var(n, "StorageUnit", "spill").T)
                ).T.groupby(sgrouper, axis=1).apply(join_exprs)
    lhs_spill = lhs_spill.reindex(lhs_gen.index).fillna("")
    lhs = lhs_gen + lhs_spill
    define_constraints(n, lhs, ">=", rhs, "equity", "min")


def add_BAU_constraints(n, config):
    mincaps = pd.Series(config['electricity']['BAU_mincapacities'])
    lhs = (linexpr((1, get_var(n, 'Generator', 'p_nom')))
           .groupby(n.generators.carrier).apply(join_exprs))
    define_constraints(n, lhs, '>=', mincaps[lhs.index], 'Carrier', 'bau_mincaps')


def add_SAFE_constraints(n, config):
    peakdemand = (1. + config['electricity']['SAFE_reservemargin']) *\
                  n.loads_t.p_set.sum(axis=1).max()
    conv_techs = config['plotting']['conv_techs']
    exist_conv_caps = n.generators.query('~p_nom_extendable & carrier in @conv_techs')\
                       .p_nom.sum()
    ext_gens_i = n.generators.query('carrier in @conv_techs & p_nom_extendable').index
    lhs = linexpr((1, get_var(n, 'Generator', 'p_nom')[ext_gens_i])).sum()
    rhs = peakdemand - exist_conv_caps
    define_constraints(n, lhs, '>=', rhs, 'Safe', 'mintotalcap')


def add_operational_reserve_margin_constraint(n, config):
    
    reserve_config = config["electricity"]["operational_reserve"]
    EPSILON_LOAD = reserve_config["epsilon_load"]
    EPSILON_VRES = reserve_config["epsilon_vres"]
    CONTINGENCY = reserve_config["contingency"]

    # Reserve Variables 
    reserve = get_var(n, 'Generator', 'r')
    lhs = linexpr((1, reserve)).sum(1)

    # Share of extendable renewable capacities
    ext_i = n.generators.query('p_nom_extendable').index
    vres_i = n.generators_t.p_max_pu.columns
    if not ext_i.empty and not vres_i.empty:
        capacity_factor = n.generators_t.p_max_pu[vres_i.intersection(ext_i)]
        renewable_capacity_variables = get_var(n, 'Generator', 'p_nom')[vres_i.intersection(ext_i)]
        lhs += linexpr((-EPSILON_VRES * capacity_factor, renewable_capacity_variables)).sum(1)

    # Total demand at t
    demand =  n.loads_t.p.sum(1)
    
    # VRES potential of non extendable generators
    capacity_factor = n.generators_t.p_max_pu[vres_i.difference(ext_i)]
    renewable_capacity = n.generators.p_nom[vres_i.difference(ext_i)]
    potential = (capacity_factor * renewable_capacity).sum(1)
    
    # Right-hand-side
    rhs = EPSILON_LOAD * demand + EPSILON_VRES * potential + CONTINGENCY
        
    define_constraints(n, lhs, '>=', rhs, "Reserve margin")


def update_capacity_constraint(n):
    gen_i = n.generators.index
    ext_i = n.generators.query('p_nom_extendable').index
    fix_i = n.generators.query('not p_nom_extendable').index

    dispatch = get_var(n, 'Generator', 'p')
    reserve = get_var(n, 'Generator', 'r')
        
    capacity_fixed = n.generators.p_nom[fix_i]
    
    p_max_pu = get_as_dense(n, 'Generator', 'p_max_pu')
    
    lhs = linexpr((1, dispatch), (1, reserve))
    
    if not ext_i.empty:
        capacity_variable = get_var(n, 'Generator', 'p_nom')
        lhs += linexpr((-p_max_pu[ext_i], capacity_variable)).reindex(columns=gen_i, fill_value='')
    
    rhs = (p_max_pu[fix_i] * capacity_fixed).reindex(columns=gen_i, fill_value=0)
    
    define_constraints(n, lhs, '<=', rhs, 'Generators', 'updated_capacity_constraint')


def add_operational_reserve_margin(n, sns, config):
    """
    Build reserve margin constraints based on the formulation given in 
    https://genxproject.github.io/GenX/dev/core/#Reserves.
    """

    define_variables(n, 0, np.inf, 'Generator', 'r', axes=[sns, n.generators.index])

    add_operational_reserve_margin_constraint(n, config)
    
    update_capacity_constraint(n)


def add_battery_constraints(n):
    nodes = n.buses.index[n.buses.carrier == "battery"]
    if nodes.empty or ('Link', 'p_nom') not in n.variables.index:
        return
    link_p_nom = get_var(n, "Link", "p_nom")
    lhs = linexpr((1,link_p_nom[nodes + " charger"]),
                  (-n.links.loc[nodes + " discharger", "efficiency"].values,
                   link_p_nom[nodes + " discharger"].values))
    define_constraints(n, lhs, "=", 0, 'Link', 'charger_ratio')


def extra_functionality(n, snapshots):
    """
    Collects supplementary constraints which will be passed to ``pypsa.linopf.network_lopf``.
    If you want to enforce additional custom constraints, this is a good location to add them.
    The arguments ``opts`` and ``snakemake.config`` are expected to be attached to the network.
    """
    opts = n.opts
    config = n.config
    if 'BAU' in opts and n.generators.p_nom_extendable.any():
        add_BAU_constraints(n, config)
    if 'SAFE' in opts and n.generators.p_nom_extendable.any():
        add_SAFE_constraints(n, config)
    if 'CCL' in opts and n.generators.p_nom_extendable.any():
        add_CCL_constraints(n, config)
    reserve = config["electricity"].get("operational_reserve", {})
    if reserve.get("activate"):
        add_operational_reserve_margin(n, snapshots, config)
    for o in opts:
        if "EQ" in o:
            add_EQ_constraints(n, o)
    add_battery_constraints(n)


def solve_network(n, config, opts='', **kwargs):
    solver_options = config['solving']['solver'].copy()
    solver_name = solver_options.pop('name')
    cf_solving = config['solving']['options']
    track_iterations = cf_solving.get('track_iterations', False)
    min_iterations = cf_solving.get('min_iterations', 4)
    max_iterations = cf_solving.get('max_iterations', 6)

    # add to network for extra_functionality
    n.config = config
    n.opts = opts

    skip_iterations = cf_solving.get('skip_iterations', False)
    if not n.lines.s_nom_extendable.any():
        skip_iterations = True
        logger.info("No expandable lines found. Skipping iterative solving.")

    if skip_iterations:
        network_lopf(n, solver_name=solver_name, solver_options=solver_options,
                     extra_functionality=extra_functionality, **kwargs)
    else:
        ilopf(n, solver_name=solver_name, solver_options=solver_options,
              track_iterations=track_iterations,
              min_iterations=min_iterations,
              max_iterations=max_iterations,
              extra_functionality=extra_functionality, **kwargs)
    return n


if __name__ == "__main__":
    if 'snakemake' not in globals():
        from _helpers import mock_snakemake
        snakemake = mock_snakemake('solve_network', network='elec', simpl='',
                                  clusters='5', ll='copt', opts='Co2L-BAU-CCL-24H')
    configure_logging(snakemake)

    tmpdir = snakemake.config['solving'].get('tmpdir')
    if tmpdir is not None:
        Path(tmpdir).mkdir(parents=True, exist_ok=True)
    opts = snakemake.wildcards.opts.split('-')
    solve_opts = snakemake.config['solving']['options']

    fn = getattr(snakemake.log, 'memory', None)
    with memory_logger(filename=fn, interval=30.) as mem:
        n = pypsa.Network(snakemake.input[0])
        n = prepare_network(n, solve_opts)
        n = solve_network(n, snakemake.config, opts, solver_dir=tmpdir,
                          solver_logfile=snakemake.log.solver)
        n.export_to_netcdf(snakemake.output[0])

    logger.info("Maximum memory usage: {}".format(mem.mem_usage))<|MERGE_RESOLUTION|>--- conflicted
+++ resolved
@@ -100,14 +100,9 @@
         for df in (n.generators_t.p_max_pu, n.storage_units_t.inflow):
             df.where(df>solve_opts['clip_p_max_pu'], other=0., inplace=True)
 
-<<<<<<< HEAD
     load_shedding = solve_opts.get('load_shedding')
     if load_shedding:
-        n.add("Carrier", "Load")
-=======
-    if solve_opts.get('load_shedding'):
         n.add("Carrier", "load", color="#dd2e23", nice_name="Load shedding")
->>>>>>> 77e3debe
         buses_i = n.buses.query("carrier == 'AC'").index
         if not np.isscalar(load_shedding): load_shedding = 1e2
         # intersect between macroeconomic and surveybased
