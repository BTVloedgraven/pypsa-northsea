# SPDX-FileCopyrightText: : 2017-2020 The PyPSA-Eur Authors
#
# SPDX-License-Identifier: GPL-3.0-or-later

"""
Solves linear optimal power flow for a network iteratively while updating reactances.

Relevant Settings
-----------------

.. code:: yaml

    (electricity:)
        (BAU_mincapacities:)
        (SAFE_reservemargin:)

    solving:
        tmpdir:
        options:
            formulation:
            clip_p_max_pu:
            load_shedding:
            noisy_costs:
            nhours:
            min_iterations:
            max_iterations:
            skip_iterations:
            track_iterations:
        solver:
            name:
            (solveroptions):

    (plotting:)
        (conv_techs:)

.. seealso::
    Documentation of the configuration file ``config.yaml`` at
    :ref:`electricity_cf`, :ref:`solving_cf`, :ref:`plotting_cf`

Inputs
------

- ``networks/{network}_s{simpl}_{clusters}_ec_l{ll}_{opts}.nc``: confer :ref:`prepare`

Outputs
-------

- ``results/networks/{network}_s{simpl}_{clusters}_ec_l{ll}_{opts}.nc``: Solved PyPSA network including optimisation results

    .. image:: ../img/results.png
        :scale: 40 %

Description
-----------

Total annual system costs are minimised with PyPSA. The full formulation of the
linear optimal power flow (plus investment planning
is provided in the
`documentation of PyPSA <https://pypsa.readthedocs.io/en/latest/optimal_power_flow.html#linear-optimal-power-flow>`_.
The optimization is based on the ``pyomo=False`` setting in the :func:`network.lopf` and  :func:`pypsa.linopf.ilopf` function.
Additionally, some extra constraints specified in :mod:`prepare_network` are added.

Solving the network in multiple iterations is motivated through the dependence of transmission line capacities and impedances.
As lines are expanded their electrical parameters change, which renders the optimisation bilinear even if the power flow
equations are linearized.
To retain the computational advantage of continuous linear programming, a sequential linear programming technique
is used, where in between iterations the line impedances are updated.
Details (and errors made through this heuristic) are discussed in the paper

- Fabian Neumann and Tom Brown. `Heuristics for Transmission Expansion Planning in Low-Carbon Energy System Models <https://arxiv.org/abs/1907.10548>`_), *16th International Conference on the European Energy Market*, 2019. `arXiv:1907.10548 <https://arxiv.org/abs/1907.10548>`_.

.. warning::
    Capital costs of existing network components are not included in the objective function,
    since for the optimisation problem they are just a constant term (no influence on optimal result).

    Therefore, these capital costs are not included in ``network.objective``!

    If you want to calculate the full total annual system costs add these to the objective value.

.. tip::
    The rule :mod:`solve_all_networks` runs
    for all ``scenario`` s in the configuration file
    the rule :mod:`solve_network`.

"""

import logging
logger = logging.getLogger(__name__)
from _helpers import configure_logging

import numpy as np
import pandas as pd
import re

import pypsa
from pypsa.linopf import (get_var, define_constraints, linexpr, join_exprs,
                          network_lopf, ilopf)
from pypsa.contingency import add_contingency_constraints_lowmem as add_SC_constraints
from pathlib import Path
from vresutils.benchmark import memory_logger

def prepare_network(n, solve_opts):

    if 'clip_p_max_pu' in solve_opts:
        for df in (n.generators_t.p_max_pu, n.storage_units_t.inflow):
            df.where(df>solve_opts['clip_p_max_pu'], other=0., inplace=True)

    if solve_opts.get('load_shedding'):
        n.add("Carrier", "Load")
        n.madd("Generator", n.buses.index, " load",
               bus=n.buses.index,
               carrier='load',
               sign=1e-3, # Adjust sign to measure p and p_nom in kW instead of MW
               marginal_cost=1e2, # Eur/kWh
               # intersect between macroeconomic and surveybased
               # willingness to pay
               # http://journal.frontiersin.org/article/10.3389/fenrg.2015.00055/full
               p_nom=1e9 # kW
               )

    if solve_opts.get('noisy_costs'):
        for t in n.iterate_components(n.one_port_components):
            #if 'capital_cost' in t.df:
            #    t.df['capital_cost'] += 1e1 + 2.*(np.random.random(len(t.df)) - 0.5)
            if 'marginal_cost' in t.df:
                t.df['marginal_cost'] += (1e-2 + 2e-3 *
                                          (np.random.random(len(t.df)) - 0.5))

        for t in n.iterate_components(['Line', 'Link']):
            t.df['capital_cost'] += (1e-1 +
                2e-2*(np.random.random(len(t.df)) - 0.5)) * t.df['length']

    if solve_opts.get('nhours'):
        nhours = solve_opts['nhours']
        n.set_snapshots(n.snapshots[:nhours])
        n.snapshot_weightings[:] = 8760./nhours

    return n


def prepare_SC_constraints(n):
    """
    Separate one parallel line in each corridor for which we consider the outage.
    Special handling for 220kV lines lifted to 380kV.
    """

    def create_outage_lines(n, condition, num_parallel):
        lines_out = n.lines.loc[condition].copy()
        lines_out.s_nom = lines_out.s_nom * num_parallel / lines_out.num_parallel
        lines_out.num_parallel = num_parallel
        lines_out.index = [f"{i}_outage" for i in lines_out.index]
        return lines_out

    def adjust_nonoutage_lines(n, condition, num_parallel):
        nump = n.lines.loc[condition, "num_parallel"]
        n.lines.loc[condition, "s_nom"] *= (nump - num_parallel) / nump
        n.lines.loc[condition, "num_parallel"] -= num_parallel

    cond_220 = (n.lines.num_parallel > 0.5) & (n.lines.num_parallel < 1)
    cond_380 = n.lines.num_parallel > 1

    lines_out_220 = create_outage_lines(n, cond_220, 1 / 3)
    lines_out_380 = create_outage_lines(n, cond_380, 1.0)

    adjust_nonoutage_lines(n, cond_220, 1 / 3)
    adjust_nonoutage_lines(n, cond_380, 1)

    n.lines = pd.concat([n.lines, lines_out_220, lines_out_380])

    n.calculate_dependent_values()

    n._branch_outages = n.lines.loc[
        (n.lines.num_parallel <= 0.5) | (n.lines.num_parallel == 1)
    ].index

    return n


def add_CCL_constraints(n, config):
    agg_p_nom_limits = config['electricity'].get('agg_p_nom_limits')

    try:
        agg_p_nom_minmax = pd.read_csv(agg_p_nom_limits,
                                       index_col=list(range(2)))
    except IOError:
        logger.exception("Need to specify the path to a .csv file containing "
                          "aggregate capacity limits per country in "
                          "config['electricity']['agg_p_nom_limit'].")
    logger.info("Adding per carrier generation capacity constraints for "
                "individual countries")

    gen_country = n.generators.bus.map(n.buses.country)
    # cc means country and carrier
    p_nom_per_cc = (pd.DataFrame(
                    {'p_nom': linexpr((1, get_var(n, 'Generator', 'p_nom'))),
                    'country': gen_country, 'carrier': n.generators.carrier})
                    .dropna(subset=['p_nom'])
                    .groupby(['country', 'carrier']).p_nom
                    .apply(join_exprs))
    minimum = agg_p_nom_minmax['min'].dropna()
    if not minimum.empty:
        minconstraint = define_constraints(n, p_nom_per_cc[minimum.index],
                                           '>=', minimum, 'agg_p_nom', 'min')
    maximum = agg_p_nom_minmax['max'].dropna()
    if not maximum.empty:
        maxconstraint = define_constraints(n, p_nom_per_cc[maximum.index],
                                           '<=', maximum, 'agg_p_nom', 'max')


def add_EQ_constraints(n, o, scaling=1e-1):
    float_regex = "[0-9]*\.?[0-9]+"
    level = float(re.findall(float_regex, o)[0])
    if o[-1] == 'c':
        ggrouper = n.generators.bus.map(n.buses.country)
        lgrouper = n.loads.bus.map(n.buses.country)
        sgrouper = n.storage_units.bus.map(n.buses.country)
    else:
        ggrouper = n.generators.bus
        lgrouper = n.loads.bus
        sgrouper = n.storage_units.bus
    load = n.snapshot_weightings @ \
           n.loads_t.p_set.groupby(lgrouper, axis=1).sum()
    inflow = n.snapshot_weightings @ \
             n.storage_units_t.inflow.groupby(sgrouper, axis=1).sum()
    inflow = inflow.reindex(load.index).fillna(0.)
    rhs = scaling * ( level * load - inflow )
    lhs_gen = linexpr((n.snapshot_weightings * scaling,
                       get_var(n, "Generator", "p").T)
              ).T.groupby(ggrouper, axis=1).apply(join_exprs)
    lhs_spill = linexpr((-n.snapshot_weightings * scaling,
                         get_var(n, "StorageUnit", "spill").T)
                ).T.groupby(sgrouper, axis=1).apply(join_exprs)
    lhs_spill = lhs_spill.reindex(lhs_gen.index).fillna("")
    lhs = lhs_gen + lhs_spill
    define_constraints(n, lhs, ">=", rhs, "equity", "min")


def add_BAU_constraints(n, config):
    mincaps = pd.Series(config['electricity']['BAU_mincapacities'])
    lhs = (linexpr((1, get_var(n, 'Generator', 'p_nom')))
           .groupby(n.generators.carrier).apply(join_exprs))
    define_constraints(n, lhs, '>=', mincaps[lhs.index], 'Carrier', 'bau_mincaps')


def add_SAFE_constraints(n, config):
    peakdemand = (1. + config['electricity']['SAFE_reservemargin']) *\
                  n.loads_t.p_set.sum(axis=1).max()
    conv_techs = config['plotting']['conv_techs']
    exist_conv_caps = n.generators.query('~p_nom_extendable & carrier in @conv_techs')\
                       .p_nom.sum()
    ext_gens_i = n.generators.query('carrier in @conv_techs & p_nom_extendable').index
    lhs = linexpr((1, get_var(n, 'Generator', 'p_nom')[ext_gens_i])).sum()
    rhs = peakdemand - exist_conv_caps
    define_constraints(n, lhs, '>=', rhs, 'Safe', 'mintotalcap')


def add_battery_constraints(n):
    nodes = n.buses.index[n.buses.carrier == "battery"]
    if nodes.empty or ('Link', 'p_nom') not in n.variables.index:
        return
    link_p_nom = get_var(n, "Link", "p_nom")
    lhs = linexpr((1,link_p_nom[nodes + " charger"]),
                  (-n.links.loc[nodes + " discharger", "efficiency"].values,
                   link_p_nom[nodes + " discharger"].values))
    define_constraints(n, lhs, "=", 0, 'Link', 'charger_ratio')


def extra_functionality(n, snapshots):
    """
    Collects supplementary constraints which will be passed to ``pypsa.linopf.network_lopf``.
    If you want to enforce additional custom constraints, this is a good location to add them.
    The arguments ``opts`` and ``snakemake.config`` are expected to be attached to the network.
    """
    opts = n.opts
    config = n.config
    if 'BAU' in opts and n.generators.p_nom_extendable.any():
        add_BAU_constraints(n, config)
    if 'SAFE' in opts and n.generators.p_nom_extendable.any():
        add_SAFE_constraints(n, config)
    if 'CCL' in opts and n.generators.p_nom_extendable.any():
        add_CCL_constraints(n, config)
    for o in opts:
<<<<<<< HEAD
        if o == 'SC':
            add_SC_constraints(n, snapshots)
=======
        if "EQ" in o:
            add_EQ_constraints(n, o)
>>>>>>> 2e76b88e
    add_battery_constraints(n)


def solve_network(n, config, solver_log=None, opts='', **kwargs):
    solver_options = config['solving']['solver'].copy()
    solver_name = solver_options.pop('name')
    track_iterations = config['solving']['options'].get('track_iterations', False)
    min_iterations = config['solving']['options'].get('min_iterations', 4)
    max_iterations = config['solving']['options'].get('max_iterations', 6)

    # add to network for extra_functionality
    n.config = config
    n.opts = opts

    if config['solving']['options'].get('skip_iterations', False):
        network_lopf(n, solver_name=solver_name, solver_options=solver_options,
                     extra_functionality=extra_functionality, **kwargs)
    else:
        ilopf(n, solver_name=solver_name, solver_options=solver_options,
              track_iterations=track_iterations,
              min_iterations=min_iterations,
              max_iterations=max_iterations,
              extra_functionality=extra_functionality, **kwargs)
    return n


if __name__ == "__main__":
    if 'snakemake' not in globals():
        from _helpers import mock_snakemake
        snakemake = mock_snakemake('solve_network', network='elec', simpl='',
                                  clusters='5', ll='copt', opts='Co2L-BAU-CCL-24H')
    configure_logging(snakemake)

    tmpdir = snakemake.config['solving'].get('tmpdir')
    if tmpdir is not None:
        Path(tmpdir).mkdir(parents=True, exist_ok=True)
    opts = snakemake.wildcards.opts.split('-')
    solve_opts = snakemake.config['solving']['options']

    with memory_logger(filename=getattr(snakemake.log, 'memory', None),
                       interval=30.) as mem:
        n = pypsa.Network(snakemake.input[0])
        n = prepare_network(n, solve_opts)
        for o in opts:
            if o == "SC":
                n = prepare_SC_constraints(n)
        n = solve_network(n, config=snakemake.config, solver_dir=tmpdir,
                          solver_log=snakemake.log.solver, opts=opts)
        n.export_to_netcdf(snakemake.output[0])

    logger.info("Maximum memory usage: {}".format(mem.mem_usage))<|MERGE_RESOLUTION|>--- conflicted
+++ resolved
@@ -280,13 +280,10 @@
     if 'CCL' in opts and n.generators.p_nom_extendable.any():
         add_CCL_constraints(n, config)
     for o in opts:
-<<<<<<< HEAD
         if o == 'SC':
             add_SC_constraints(n, snapshots)
-=======
         if "EQ" in o:
             add_EQ_constraints(n, o)
->>>>>>> 2e76b88e
     add_battery_constraints(n)
 
 
