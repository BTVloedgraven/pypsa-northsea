# -*- coding: utf-8 -*-
# SPDX-FileCopyrightText: : 2017-2022 The PyPSA-Eur Authors
#
# SPDX-License-Identifier: MIT

"""
Creates Voronoi shapes for each bus representing both onshore and offshore
regions.

Relevant Settings
-----------------

.. code:: yaml

    countries:

.. seealso::
    Documentation of the configuration file ``config.yaml`` at
    :ref:`toplevel_cf`

Inputs
------

- ``resources/country_shapes.geojson``: confer :ref:`shapes`
- ``resources/offshore_shapes.geojson``: confer :ref:`shapes`
- ``networks/base.nc``: confer :ref:`base`

Outputs
-------

- ``resources/regions_onshore.geojson``:

    .. image:: ../img/regions_onshore.png
        :scale: 33 %

- ``resources/regions_offshore.geojson``:

    .. image:: ../img/regions_offshore.png
        :scale: 33 %

Description
-----------
"""

import logging
import os

import geopandas as gpd
import numpy as np
import pandas as pd
import pypsa
from _helpers import REGION_COLS, configure_logging
from pyproj import Geod
from scipy.spatial import Voronoi
from shapely import affinity
from shapely.geometry import Point, Polygon
from sklearn.cluster import KMeans

logger = logging.getLogger(__name__)


def calculate_area(shape, ellipsoid="WGS84"):
    geod = Geod(ellps=ellipsoid)
    return abs(geod.geometry_area_perimeter(shape)[0]) / 1e6


def transform_points(points, source="4326", target="3035"):
    points = gpd.GeoSeries.from_xy(points[:, 0], points[:, 1], crs=source).to_crs(
        target
    )
    points = np.asarray([points.x, points.y]).T
    return points


def cluster_points(n_clusters, point_list):
    """
    Clusters the inner points of a region into n_clusters.

    Parameters
    ----------
    n_clusters :
        Number of clusters
    point_list :
        List of inner points.

    Returns
    -------
        Returns list of cluster centers.
    """
    point_list = transform_points(np.array(point_list), source="4326", target="3035")
    kmeans = KMeans(n_clusters=n_clusters, random_state=0).fit(point_list)
    cluster_centers = transform_points(
        np.array(kmeans.cluster_centers_), source="3035", target="4326"
    )
    return cluster_centers


def fill_shape_with_points(shape, oversize_factor, num=10):
    """
    Fills the shape of the offshore region with points. This is needed for
    splitting the regions into smaller regions.

    Parameters
    ----------
    shape :
        Shape of the region.
    oversize_factor : int
        Factor by which the original region is oversized.
    num : int, optional
        Number of points added in the x and y direction.

    Returns
    -------
    inner_points :
        Returns a list of points lying inside the shape.
    """

    inner_points = list()
    x_min, y_min, x_max, y_max = shape.bounds
    iteration = 0
    while True:
        for x in np.linspace(x_min, x_max, num=num):
            for y in np.linspace(y_min, y_max, num=num):
                if Point(x, y).within(shape):
                    inner_points.append((x, y))
        if len(inner_points) > oversize_factor:
            break
        else:
            # perturb bounds that not the same points are added again
            num += 1
            x_min += abs(x_max - x_min) * 0.01
            x_max -= abs(x_max - x_min) * 0.01
            y_min += abs(y_max - y_min) * 0.01
            y_max -= abs(y_max - y_min) * 0.01
    return inner_points


def build_voronoi_cells(shape, points):
    """
    Builds Voronoi cells from given points in the given shape.

    Parameters
    ----------
    shape :
        Shape where to build the cells in 4326 crs.
    points :
        List of points in 4326 crs.

    Returns
    -------
    split region
        Geopandas DataFrame containing the split regions.
    """
    cells = voronoi_partition_pts(points, shape)
    split_region = gpd.GeoDataFrame(
        {
            "geometry": cells,
        }
    )
    return split_region


def save_to_geojson(s, fn):
    if os.path.exists(fn):
        os.unlink(fn)
    schema = {**gpd.io.file.infer_schema(s), "geometry": "Unknown"}
    s.to_file(fn, driver="GeoJSON", schema=schema)


def voronoi_partition_pts(points, outline):
    """
    Compute the polygons of a voronoi partition of `points` within the
    polygon `outline`. Taken from
    https://github.com/FRESNA/vresutils/blob/master/vresutils/graph.py
    Attributes
    ----------
    points : Nx2 - ndarray[dtype=float]
    outline : Polygon
    Returns
    -------
    polygons : N - ndarray[dtype=Polygon|MultiPolygon]
    """
    # Convert shapes to equidistant projection shapes
    outline = gpd.GeoSeries(outline, crs="4326").to_crs("3035")[0]
    points = transform_points(points, source="4326", target="3035")

    if len(points) == 1:
        polygons = [outline]
    else:
        xmin, ymin = np.amin(points, axis=0)
        xmax, ymax = np.amax(points, axis=0)
        xspan = xmax - xmin
        yspan = ymax - ymin

        # to avoid any network positions outside all Voronoi cells, append
        # the corners of a rectangle framing these points
        vor = Voronoi(
            np.vstack(
                (
                    points,
                    [
                        [xmin - 3.0 * xspan, ymin - 3.0 * yspan],
                        [xmin - 3.0 * xspan, ymax + 3.0 * yspan],
                        [xmax + 3.0 * xspan, ymin - 3.0 * yspan],
                        [xmax + 3.0 * xspan, ymax + 3.0 * yspan],
                    ],
                )
            )
        )

        polygons = []
        for i in range(len(points)):
            poly = Polygon(vor.vertices[vor.regions[vor.point_region[i]]])

            if not poly.is_valid:
                poly = poly.buffer(0)

            poly = poly.intersection(outline)

            polygons.append(poly)

<<<<<<< HEAD
        polygons = gpd.GeoSeries(polygons, crs="3035").to_crs(4326).values

    # throws error if converted to np.array because multipolygons are split into polygons
=======
>>>>>>> dcd394dd
    return polygons


if __name__ == "__main__":
    if "snakemake" not in globals():
        from _helpers import mock_snakemake

        snakemake = mock_snakemake("build_bus_regions")
    configure_logging(snakemake)

    countries = snakemake.config["countries"]

    n = pypsa.Network(snakemake.input.base_network)

    country_shapes = gpd.read_file(snakemake.input.country_shapes).set_index("name")[
        "geometry"
    ]
    offshore_shapes = gpd.read_file(snakemake.input.offshore_shapes)
    offshore_shapes = offshore_shapes.reindex(columns=REGION_COLS).set_index("name")[
        "geometry"
    ]

    onshore_regions = []
    offshore_regions = []

    for country in countries:
        c_b = n.buses.country == country

        onshore_shape = country_shapes[country]
        onshore_locs = n.buses.loc[c_b & n.buses.substation_lv, ["x", "y"]]
        onshore_regions.append(
            gpd.GeoDataFrame(
                {
                    "name": onshore_locs.index,
                    "x": onshore_locs["x"],
                    "y": onshore_locs["y"],
                    "geometry": voronoi_partition_pts(
                        onshore_locs.values, onshore_shape
                    ),
                    "country": country,
                }
            )
        )

        if country not in offshore_shapes.index:
            continue
        offshore_shape = offshore_shapes[country]
        offshore_locs = n.buses.loc[c_b & n.buses.substation_off, ["x", "y"]]
        offshore_regions_c = gpd.GeoDataFrame(
            {
                "name": offshore_locs.index,
                "x": offshore_locs["x"],
                "y": offshore_locs["y"],
                "geometry": voronoi_partition_pts(offshore_locs.values, offshore_shape),
                "country": country,
            },
            index=offshore_locs.index,
            crs="4326",
        )
        offshore_regions_c = offshore_regions_c.loc[offshore_regions_c.area > 1e-2]
        split_offshore_regions = snakemake.config["offshore_grid"].get(
            "split_offshore_regions", False
        )
        offshore_regions_c.drop_duplicates(
            subset="geometry", inplace=True
        )  # some regions are duplicated
        if not offshore_regions_c.empty and split_offshore_regions:
            threshold_area = 15000  # km2 threshold at which regions are split
            threshold_length = (
                500  # to split very long regions with area less than 15000 km2
            )
            region_oversize = offshore_regions_c.geometry.map(
                lambda x: calculate_area(x) / threshold_area
            )
            length_filter = (
                offshore_regions_c[region_oversize < 1].to_crs("3035").length / 1000
                > threshold_length
            )
            region_oversize.loc[length_filter[length_filter].index] = 2

            for bus, region in offshore_regions_c[region_oversize > 1].iterrows():
                shape = region.geometry
                oversize_factor = region_oversize.loc[bus]
                inner_points = fill_shape_with_points(shape, oversize_factor)
                cluster_centers = cluster_points(
                    int(np.ceil(oversize_factor)), inner_points
                )
                inner_regions = build_voronoi_cells(shape, cluster_centers)
                inner_regions.set_index(
                    pd.Index([f"{bus}_{i}" for i in inner_regions.index], name="Bus"),
                    inplace=True,
                )
                inner_regions["name"] = inner_regions.index
                inner_regions["country"] = country
                inner_regions.loc[:, ["x", "y"]] = offshore_regions_c.loc[
                    bus, ["x", "y"]
                ].values
                offshore_regions_c = pd.concat(
                    [offshore_regions_c.drop(bus), inner_regions]
                )
        offshore_regions_c["area"] = offshore_regions_c.geometry.apply(
            lambda x: calculate_area(x)
        ).astype("float64")
        offshore_regions.append(offshore_regions_c)

    pd.concat(onshore_regions, ignore_index=True).to_file(
        snakemake.output.regions_onshore
    )
    if offshore_regions:
        offshore_regions = pd.concat(offshore_regions, ignore_index=True)
        centroid = offshore_regions.to_crs(3035).centroid.to_crs(4326)
        offshore_regions["x_region"] = centroid.x
        offshore_regions["y_region"] = centroid.y
        offshore_regions.to_file(snakemake.output.regions_offshore)
    else:
        offshore_shapes.to_frame().to_file(snakemake.output.regions_offshore)<|MERGE_RESOLUTION|>--- conflicted
+++ resolved
@@ -219,12 +219,8 @@
 
             polygons.append(poly)
 
-<<<<<<< HEAD
         polygons = gpd.GeoSeries(polygons, crs="3035").to_crs(4326).values
 
-    # throws error if converted to np.array because multipolygons are split into polygons
-=======
->>>>>>> dcd394dd
     return polygons
 
 
