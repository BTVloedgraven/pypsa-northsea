# SPDX-FileCopyrightText: : 2017-2020 The PyPSA-Eur Authors
#
# SPDX-License-Identifier: MIT

# coding: utf-8
"""
Creates networks clustered to ``{cluster}`` number of zones with aggregated buses, generators and transmission corridors.

Relevant Settings
-----------------

.. code:: yaml

    focus_weights:

    renewable: (keys)
        {technology}:
            potential:

    solving:
        solver:
            name:

    lines:
        length_factor:

.. seealso::
    Documentation of the configuration file ``config.yaml`` at
    :ref:`toplevel_cf`, :ref:`renewable_cf`, :ref:`solving_cf`, :ref:`lines_cf`

Inputs
------

- ``resources/regions_onshore_elec_s{simpl}.geojson``: confer :ref:`simplify`
- ``resources/regions_offshore_elec_s{simpl}.geojson``: confer :ref:`simplify`
- ``resources/busmap_elec_s{simpl}.csv``: confer :ref:`simplify`
- ``networks/elec_s{simpl}.nc``: confer :ref:`simplify`
- ``data/custom_busmap_elec_s{simpl}_{clusters}.csv``: optional input

Outputs
-------

- ``resources/regions_onshore_elec_s{simpl}_{clusters}.geojson``:

    .. image:: ../img/regions_onshore_elec_s_X.png
        :scale: 33 %

- ``resources/regions_offshore_elec_s{simpl}_{clusters}.geojson``:

    .. image:: ../img/regions_offshore_elec_s_X.png
        :scale: 33 %

- ``resources/busmap_elec_s{simpl}_{clusters}.csv``: Mapping of buses from ``networks/elec_s{simpl}.nc`` to ``networks/elec_s{simpl}_{clusters}.nc``;
- ``resources/linemap_elec_s{simpl}_{clusters}.csv``: Mapping of lines from ``networks/elec_s{simpl}.nc`` to ``networks/elec_s{simpl}_{clusters}.nc``;
- ``networks/elec_s{simpl}_{clusters}.nc``:

    .. image:: ../img/elec_s_X.png
        :scale: 40  %

Description
-----------

.. note::

    **Why is clustering used both in** ``simplify_network`` **and** ``cluster_network`` **?**

        Consider for example a network ``networks/elec_s100_50.nc`` in which
        ``simplify_network`` clusters the network to 100 buses and in a second
        step ``cluster_network``` reduces it down to 50 buses.

        In preliminary tests, it turns out, that the principal effect of
        changing spatial resolution is actually only partially due to the
        transmission network. It is more important to differentiate between
        wind generators with higher capacity factors from those with lower
        capacity factors, i.e. to have a higher spatial resolution in the
        renewable generation than in the number of buses.

        The two-step clustering allows to study this effect by looking at
        networks like ``networks/elec_s100_50m.nc``. Note the additional
        ``m`` in the ``{cluster}`` wildcard. So in the example network
        there are still up to 100 different wind generators.

        In combination these two features allow you to study the spatial
        resolution of the transmission network separately from the
        spatial resolution of renewable generators.

    **Is it possible to run the model without the** ``simplify_network`` **rule?**

        No, the network clustering methods in the PyPSA module
        `pypsa.networkclustering <https://github.com/PyPSA/PyPSA/blob/master/pypsa/networkclustering.py>`_
        do not work reliably with multiple voltage levels and transformers.

.. tip::
    The rule :mod:`cluster_all_networks` runs
    for all ``scenario`` s in the configuration file
    the rule :mod:`cluster_network`.

Exemplary unsolved network clustered to 512 nodes:

.. image:: ../img/elec_s_512.png
    :scale: 40  %
    :align: center

Exemplary unsolved network clustered to 256 nodes:

.. image:: ../img/elec_s_256.png
    :scale: 40  %
    :align: center

Exemplary unsolved network clustered to 128 nodes:

.. image:: ../img/elec_s_128.png
    :scale: 40  %
    :align: center

Exemplary unsolved network clustered to 37 nodes:

.. image:: ../img/elec_s_37.png
    :scale: 40  %
    :align: center

"""

import logging
from _helpers import configure_logging, update_p_nom_max

import pypsa
import os
import shapely

import pandas as pd
import numpy as np
import geopandas as gpd
import pyomo.environ as po
import matplotlib.pyplot as plt
import seaborn as sns

from functools import reduce

from pypsa.networkclustering import (busmap_by_kmeans, busmap_by_spectral_clustering,
                                     _make_consense, get_clustering_from_busmap)

import warnings
warnings.filterwarnings(action='ignore', category=UserWarning)

from add_electricity import load_costs

idx = pd.IndexSlice

logger = logging.getLogger(__name__)


def normed(x): return (x/x.sum()).fillna(0.)


def weighting_for_country(n, x):
    conv_carriers = {'OCGT','CCGT','PHS', 'hydro'}
    gen = (n
           .generators.loc[n.generators.carrier.isin(conv_carriers)]
           .groupby('bus').p_nom.sum()
           .reindex(n.buses.index, fill_value=0.) +
           n
           .storage_units.loc[n.storage_units.carrier.isin(conv_carriers)]
           .groupby('bus').p_nom.sum()
           .reindex(n.buses.index, fill_value=0.))
    load = n.loads_t.p_set.mean().groupby(n.loads.bus).sum()

    b_i = x.index
    g = normed(gen.reindex(b_i, fill_value=0))
    l = normed(load.reindex(b_i, fill_value=0))

    w = g + l
    return (w * (100. / w.max())).clip(lower=1.).astype(int)


def distribute_clusters(n, n_clusters, focus_weights=None, solver_name="cbc"):
    """Determine the number of clusters per country"""

    L = (n.loads_t.p_set.mean()
         .groupby(n.loads.bus).sum()
         .groupby([n.buses.country, n.buses.sub_network]).sum()
         .pipe(normed))

    N = n.buses.groupby(['country', 'sub_network']).size()

    assert n_clusters >= len(N) and n_clusters <= N.sum(), \
        f"Number of clusters must be {len(N)} <= n_clusters <= {N.sum()} for this selection of countries."

    if focus_weights is not None:

        total_focus = sum(list(focus_weights.values()))

        assert total_focus <= 1.0, "The sum of focus weights must be less than or equal to 1."

        for country, weight in focus_weights.items():
            L[country] = weight / len(L[country])

        remainder = [c not in focus_weights.keys() for c in L.index.get_level_values('country')]
        L[remainder] = L.loc[remainder].pipe(normed) * (1 - total_focus)

        logger.warning('Using custom focus weights for determining number of clusters.')

    assert np.isclose(L.sum(), 1.0, rtol=1e-3), f"Country weights L must sum up to 1.0 when distributing clusters. Is {L.sum()}."

    m = po.ConcreteModel()
    def n_bounds(model, *n_id):
        return (1, N[n_id])
    m.n = po.Var(list(L.index), bounds=n_bounds, domain=po.Integers)
    m.tot = po.Constraint(expr=(po.summation(m.n) == n_clusters))
    m.objective = po.Objective(expr=sum((m.n[i] - L.loc[i]*n_clusters)**2 for i in L.index),
                               sense=po.minimize)

    opt = po.SolverFactory(solver_name)
    if not opt.has_capability('quadratic_objective'):
        logger.warning(f'The configured solver `{solver_name}` does not support quadratic objectives. Falling back to `ipopt`.')
        opt = po.SolverFactory('ipopt')

    results = opt.solve(m)
    assert results['Solver'][0]['Status'] == 'ok', f"Solver returned non-optimally: {results}"

    return pd.Series(m.n.get_values(), index=L.index).round().astype(int)


def busmap_for_n_clusters(n, n_clusters, solver_name, focus_weights=None, algorithm="kmeans", **algorithm_kwds):
    if algorithm == "kmeans":
        algorithm_kwds.setdefault('n_init', 1000)
        algorithm_kwds.setdefault('max_iter', 30000)
        algorithm_kwds.setdefault('tol', 1e-6)

    n.determine_network_topology()

    n_clusters = distribute_clusters(n, n_clusters, focus_weights=focus_weights, solver_name=solver_name)

    def reduce_network(n, buses):
        nr = pypsa.Network()
        nr.import_components_from_dataframe(buses, "Bus")
        nr.import_components_from_dataframe(n.lines.loc[n.lines.bus0.isin(buses.index) & n.lines.bus1.isin(buses.index)], "Line")
        return nr

    def busmap_for_country(x):
        prefix = x.name[0] + x.name[1] + ' '
        logger.debug(f"Determining busmap for country {prefix[:-1]}")
        if len(x) == 1:
            return pd.Series(prefix + '0', index=x.index)
        weight = weighting_for_country(n, x)

        if algorithm == "kmeans":
            return prefix + busmap_by_kmeans(n, weight, n_clusters[x.name], buses_i=x.index, **algorithm_kwds)
        elif algorithm == "spectral":
            return prefix + busmap_by_spectral_clustering(reduce_network(n, x), n_clusters[x.name], **algorithm_kwds)
        elif algorithm == "louvain":
            return prefix + busmap_by_louvain(reduce_network(n, x), n_clusters[x.name], **algorithm_kwds)
        else:
            raise ValueError(f"`algorithm` must be one of 'kmeans', 'spectral' or 'louvain'. Is {algorithm}.")

    return (n.buses.groupby(['country', 'sub_network'], group_keys=False)
            .apply(busmap_for_country).squeeze().rename('busmap'))


def clustering_for_n_clusters(n, n_clusters, custom_busmap=False, aggregate_carriers=None,
                              line_length_factor=1.25, potential_mode='simple', solver_name="cbc",
                              algorithm="kmeans", extended_link_costs=0, focus_weights=None):

    if potential_mode == 'simple':
        p_nom_max_strategy = np.sum
    elif potential_mode == 'conservative':
        p_nom_max_strategy = np.min
    else:
        raise AttributeError(f"potential_mode should be one of 'simple' or 'conservative' but is '{potential_mode}'")

    if not custom_busmap:
        busmap = busmap_for_n_clusters(n, n_clusters, solver_name, focus_weights, algorithm)
    else:
        busmap = custom_busmap

    clustering = get_clustering_from_busmap(
        n, busmap,
        bus_strategies=dict(country=_make_consense("Bus", "country")),
        aggregate_generators_weighted=True,
        aggregate_generators_carriers=aggregate_carriers,
        aggregate_one_ports=["Load", "StorageUnit"],
        line_length_factor=line_length_factor,
        generator_strategies={'p_nom_max': p_nom_max_strategy, 'p_nom_min': np.sum},
        scale_link_capital_costs=False)

    if not n.links.empty:
        nc = clustering.network
        nc.links['underwater_fraction'] = (n.links.eval('underwater_fraction * length')
                                        .div(nc.links.length).dropna())
        nc.links['capital_cost'] = (nc.links['capital_cost']
                                    .add((nc.links.length - n.links.length)
                                        .clip(lower=0).mul(extended_link_costs),
                                        fill_value=0))

    return clustering


def save_to_geojson(s, fn):
    if os.path.exists(fn):
        os.unlink(fn)
    df = s.reset_index()
    schema = {**gpd.io.file.infer_schema(df), 'geometry': 'Unknown'}
    df.to_file(fn, driver='GeoJSON', schema=schema)


def cluster_regions(busmaps, input=None, output=None):

    busmap = reduce(lambda x, y: x.map(y), busmaps[1:], busmaps[0])

    for which in ('regions_onshore', 'regions_offshore'):
        regions = gpd.read_file(getattr(input, which)).set_index('name')
        geom_c = regions.geometry.groupby(busmap).apply(shapely.ops.unary_union)
        regions_c = gpd.GeoDataFrame(dict(geometry=geom_c))
        regions_c.index.name = 'name'
        save_to_geojson(regions_c, getattr(output, which))


def plot_busmap_for_n_clusters(n, n_clusters, fn=None):
    busmap = busmap_for_n_clusters(n, n_clusters)
    cs = busmap.unique()
    cr = sns.color_palette("hls", len(cs))
    n.plot(bus_colors=busmap.map(dict(zip(cs, cr))))
    if fn is not None:
        plt.savefig(fn, bbox_inches='tight')
    del cs, cr


if __name__ == "__main__":
    if 'snakemake' not in globals():
        from _helpers import mock_snakemake
<<<<<<< HEAD
        snakemake = mock_snakemake('cluster_network', network='elec', simpl='', clusters='50')
=======
        snakemake = mock_snakemake('cluster_network', network='elec', simpl='', clusters='40', year="2015")
>>>>>>> a09218a6
    configure_logging(snakemake)

    n = pypsa.Network(snakemake.input.network)

    focus_weights = snakemake.config.get('focus_weights', None)

    renewable_carriers = pd.Index([tech
                                   for tech in n.generators.carrier.unique()
                                   if tech in snakemake.config['renewable']])

    if snakemake.wildcards.clusters.endswith('m'):
        n_clusters = int(snakemake.wildcards.clusters[:-1])
        aggregate_carriers = pd.Index(n.generators.carrier.unique()).difference(renewable_carriers)
    else:
        n_clusters = int(snakemake.wildcards.clusters)
        aggregate_carriers = None # All

    if n_clusters == len(n.buses):
        # Fast-path if no clustering is necessary
        busmap = n.buses.index.to_series()
        linemap = n.lines.index.to_series()
        clustering = pypsa.networkclustering.Clustering(n, busmap, linemap, linemap, pd.Series(dtype='O'))
    else:
        line_length_factor = snakemake.config['lines']['length_factor']
        Nyears = n.snapshot_weightings.objective.sum()/8760

        hvac_overhead_cost = (load_costs(snakemake.input.tech_costs, snakemake.config['costs'], snakemake.config['electricity'], Nyears)
                              .at['HVAC overhead', 'capital_cost'])

        def consense(x):
            v = x.iat[0]
            assert ((x == v).all() or x.isnull().all()), (
                "The `potential` configuration option must agree for all renewable carriers, for now!"
            )
            return v
        potential_mode = consense(pd.Series([snakemake.config['renewable'][tech]['potential']
                                             for tech in renewable_carriers]))
        custom_busmap = snakemake.config["enable"].get("custom_busmap", False)
        if custom_busmap:
            custom_busmap = pd.read_csv(snakemake.input.custom_busmap, index_col=0, squeeze=True)
            custom_busmap.index = custom_busmap.index.astype(str)
            logger.info(f"Imported custom busmap from {snakemake.input.custom_busmap}")

        clustering = clustering_for_n_clusters(n, n_clusters, custom_busmap, aggregate_carriers,
                                               line_length_factor, potential_mode,
                                               snakemake.config['solving']['solver']['name'],
                                               "kmeans", hvac_overhead_cost, focus_weights)

    update_p_nom_max(n)
    
    clustering.network.export_to_netcdf(snakemake.output.network)
    for attr in ('busmap', 'linemap'): #also available: linemap_positive, linemap_negative
        getattr(clustering, attr).to_csv(snakemake.output[attr])

    cluster_regions((clustering.busmap,), snakemake.input, snakemake.output)<|MERGE_RESOLUTION|>--- conflicted
+++ resolved
@@ -328,11 +328,7 @@
 if __name__ == "__main__":
     if 'snakemake' not in globals():
         from _helpers import mock_snakemake
-<<<<<<< HEAD
-        snakemake = mock_snakemake('cluster_network', network='elec', simpl='', clusters='50')
-=======
-        snakemake = mock_snakemake('cluster_network', network='elec', simpl='', clusters='40', year="2015")
->>>>>>> a09218a6
+        snakemake = mock_snakemake('cluster_network', network='elec', simpl='', clusters='50', year="2015")
     configure_logging(snakemake)
 
     n = pypsa.Network(snakemake.input.network)
