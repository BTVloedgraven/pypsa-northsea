#!/usr/bin/env python
# -*- coding: utf-8 -*-

# SPDX-FileCopyrightText: : 2017-2022 The PyPSA-Eur Authors
#
# SPDX-License-Identifier: MIT

"""
Calculates for each network node the (i) installable capacity (based on land-
use), (ii) the available generation time series (based on weather data), and
(iii) the average distance from the node for onshore wind, AC-connected
offshore wind, DC-connected offshore wind and solar PV generators. In addition
for offshore wind it calculates the fraction of the grid connection which is
under water.

.. note:: Hydroelectric profiles are built in script :mod:`build_hydro_profiles`.

Relevant settings
-----------------

.. code:: yaml

    snapshots:

    atlite:
        nprocesses:

    renewable:
        {technology}:
            cutout:
            corine:
            grid_codes:
            distance:
            natura:
            max_depth:
            min_depth:
            max_shore_distance:
            min_shore_distance:
            capacity_per_sqkm:
            correction_factor:
            potential:
            min_p_max_pu:
            clip_p_max_pu:
            resource:

.. seealso::
    Documentation of the configuration file ``config.yaml`` at
    :ref:`snapshots_cf`, :ref:`atlite_cf`, :ref:`renewable_cf`

Inputs
------

- ``data/bundle/corine/g250_clc06_V18_5.tif``: `CORINE Land Cover (CLC) <https://land.copernicus.eu/pan-european/corine-land-cover>`_ inventory on `44 classes <https://wiki.openstreetmap.org/wiki/Corine_Land_Cover#Tagging>`_ of land use (e.g. forests, arable land, industrial, urban areas).

    .. image:: ../img/corine.png
        :scale: 33 %

- ``data/bundle/GEBCO_2014_2D.nc``: A `bathymetric <https://en.wikipedia.org/wiki/Bathymetry>`_ data set with a global terrain model for ocean and land at 15 arc-second intervals by the `General Bathymetric Chart of the Oceans (GEBCO) <https://www.gebco.net/data_and_products/gridded_bathymetry_data/>`_.

    .. image:: ../img/gebco_2019_grid_image.jpg
        :scale: 50 %

    **Source:** `GEBCO <https://www.gebco.net/data_and_products/images/gebco_2019_grid_image.jpg>`_

- ``resources/natura.tiff``: confer :ref:`natura`
- ``resources/offshore_shapes.geojson``: confer :ref:`shapes`
- ``resources/regions_onshore.geojson``: (if not offshore wind), confer :ref:`busregions`
- ``resources/regions_offshore.geojson``: (if offshore wind), :ref:`busregions`
- ``"cutouts/" + config["renewable"][{technology}]['cutout']``: :ref:`cutout`
- ``networks/base.nc``: :ref:`base`

Outputs
-------

- ``resources/profile_{technology}.nc`` with the following structure

    ===================  ==========  =========================================================
    Field                Dimensions  Description
    ===================  ==========  =========================================================
    profile              bus, time   the per unit hourly availability factors for each node
    -------------------  ----------  ---------------------------------------------------------
    weight               bus         sum of the layout weighting for each node
    -------------------  ----------  ---------------------------------------------------------
    p_nom_max            bus         maximal installable capacity at the node (in MW)
    -------------------  ----------  ---------------------------------------------------------
    potential            y, x        layout of generator units at cutout grid cells inside the
                                     Voronoi cell (maximal installable capacity at each grid
                                     cell multiplied by capacity factor)
    -------------------  ----------  ---------------------------------------------------------
    average_distance     bus         average distance of units in the Voronoi cell to the
                                     grid node (in km)
    -------------------  ----------  ---------------------------------------------------------
    underwater_fraction  bus         fraction of the average connection distance which is
                                     under water (only for offshore)
    ===================  ==========  =========================================================

    - **profile**

    .. image:: ../img/profile_ts.png
        :scale: 33 %
        :align: center

    - **p_nom_max**

    .. image:: ../img/p_nom_max_hist.png
        :scale: 33 %
        :align: center

    - **potential**

    .. image:: ../img/potential_heatmap.png
        :scale: 33 %
        :align: center

    - **average_distance**

    .. image:: ../img/distance_hist.png
        :scale: 33 %
        :align: center

    - **underwater_fraction**

    .. image:: ../img/underwater_hist.png
        :scale: 33 %
        :align: center

Description
-----------

This script functions at two main spatial resolutions: the resolution of the
network nodes and their `Voronoi cells
<https://en.wikipedia.org/wiki/Voronoi_diagram>`_, and the resolution of the
cutout grid cells for the weather data. Typically the weather data grid is
finer than the network nodes, so we have to work out the distribution of
generators across the grid cells within each Voronoi cell. This is done by
taking account of a combination of the available land at each grid cell and the
capacity factor there.

First the script computes how much of the technology can be installed at each
cutout grid cell and each node using the `GLAES
<https://github.com/FZJ-IEK3-VSA/glaes>`_ library. This uses the CORINE land use data,
Natura2000 nature reserves and GEBCO bathymetry data.

.. image:: ../img/eligibility.png
    :scale: 50 %
    :align: center

To compute the layout of generators in each node's Voronoi cell, the
installable potential in each grid cell is multiplied with the capacity factor
at each grid cell. This is done since we assume more generators are installed
at cells with a higher capacity factor.

.. image:: ../img/offwinddc-gridcell.png
    :scale: 50 %
    :align: center

.. image:: ../img/offwindac-gridcell.png
    :scale: 50 %
    :align: center

.. image:: ../img/onwind-gridcell.png
    :scale: 50 %
    :align: center

.. image:: ../img/solar-gridcell.png
    :scale: 50 %
    :align: center

This layout is then used to compute the generation availability time series
from the weather data cutout from ``atlite``.

Two methods are available to compute the maximal installable potential for the
node (`p_nom_max`): ``simple`` and ``conservative``:

- ``simple`` adds up the installable potentials of the individual grid cells.
  If the model comes close to this limit, then the time series may slightly
  overestimate production since it is assumed the geographical distribution is
  proportional to capacity factor.

- ``conservative`` assertains the nodal limit by increasing capacities
  proportional to the layout until the limit of an individual grid cell is
  reached.
"""
import functools
import logging
import time

import atlite
import geopandas as gpd
import numpy as np
import progressbar as pgb
import xarray as xr
from _helpers import configure_logging
from dask.distributed import Client, LocalCluster
from pypsa.geo import haversine
from shapely.geometry import LineString

logger = logging.getLogger(__name__)


if __name__ == "__main__":
    if "snakemake" not in globals():
        from _helpers import mock_snakemake
<<<<<<< HEAD
        snakemake = mock_snakemake('build_renewable_profiles', technology='offwind-ac')
=======

        snakemake = mock_snakemake("build_renewable_profiles", technology="solar")
>>>>>>> 04dae757
    configure_logging(snakemake)
    pgb.streams.wrap_stderr()

    nprocesses = int(snakemake.threads)
    noprogress = not snakemake.config["atlite"].get("show_progress", False)
    config = snakemake.config["renewable"][snakemake.wildcards.technology]
    resource = config["resource"]  # pv panel config / wind turbine config
    correction_factor = config.get("correction_factor", 1.0)
    capacity_per_sqkm = config["capacity_per_sqkm"]
    p_nom_max_meth = config.get("potential", "conservative")

    if isinstance(config.get("corine", {}), list):
        config["corine"] = {"grid_codes": config["corine"]}

    if correction_factor != 1.0:
        logger.info(f"correction_factor is set as {correction_factor}")

    cluster = LocalCluster(n_workers=nprocesses, threads_per_worker=1)
    client = Client(cluster, asynchronous=True)

    cutout = atlite.Cutout(snakemake.input["cutout"])
    regions = gpd.read_file(snakemake.input.regions)
    assert not regions.empty, (
        f"List of regions in {snakemake.input.regions} is empty, please "
        "disable the corresponding renewable technology"
    )
    # do not pull up, set_index does not work if geo dataframe is empty
    regions = regions.set_index("name").rename_axis("bus")
    buses = regions.index

    res = config.get("excluder_resolution", 100)
    excluder = atlite.ExclusionContainer(crs=3035, res=res)

    if config["natura"]:
        excluder.add_raster(snakemake.input.natura, nodata=0, allow_no_overlap=True)

    corine = config.get("corine", {})
    if "grid_codes" in corine:
        codes = corine["grid_codes"]
        excluder.add_raster(snakemake.input.corine, codes=codes, invert=True, crs=3035)
    if corine.get("distance", 0.0) > 0.0:
        codes = corine["distance_grid_codes"]
        buffer = corine["distance"]
        excluder.add_raster(
            snakemake.input.corine, codes=codes, buffer=buffer, crs=3035
        )

    if "ship_threshold" in config:
        shipping_threshold = (
            config["ship_threshold"] * 8760 * 6
        )  # approximation because 6 years of data which is hourly collected
        func = functools.partial(np.less, shipping_threshold)
        excluder.add_raster(
            snakemake.input.ship_density, codes=func, crs=4326, allow_no_overlap=True
        )

    if "max_depth" in config:
        # lambda not supported for atlite + multiprocessing
        # use named function np.greater with partially frozen argument instead
        # and exclude areas where: -max_depth > grid cell depth
<<<<<<< HEAD
        func = functools.partial(np.greater,-config['max_depth'])
        excluder.add_raster(snakemake.input.gebco, codes=func, crs=4236, nodata=-1000, allow_no_overlap=True)

    if "min_depth" in config:
        func = functools.partial(np.greater,-config['min_depth'])
        excluder.add_raster(snakemake.input.gebco, codes=func, crs=4236, nodata=-1000, invert=True, allow_no_overlap=True)
=======
        func = functools.partial(np.greater, -config["max_depth"])
        excluder.add_raster(snakemake.input.gebco, codes=func, crs=4326, nodata=-1000)
>>>>>>> 04dae757

    if "min_shore_distance" in config:
        buffer = config["min_shore_distance"]
        excluder.add_geometry(snakemake.input.country_shapes, buffer=buffer)

    if "max_shore_distance" in config:
        buffer = config["max_shore_distance"]
        excluder.add_geometry(
            snakemake.input.country_shapes, buffer=buffer, invert=True
        )

    kwargs = dict(nprocesses=nprocesses, disable_progressbar=noprogress)
    if noprogress:
        logger.info("Calculate landuse availabilities...")
        start = time.time()
        availability = cutout.availabilitymatrix(regions, excluder, **kwargs)
        duration = time.time() - start
        logger.info(f"Completed availability calculation ({duration:2.2f}s)")
    else:
        availability = cutout.availabilitymatrix(regions, excluder, **kwargs)

    area = cutout.grid.to_crs(3035).area / 1e6
    area = xr.DataArray(
        area.values.reshape(cutout.shape), [cutout.coords["y"], cutout.coords["x"]]
    )

    potential = capacity_per_sqkm * availability.sum("bus") * area
    func = getattr(cutout, resource.pop("method"))
    resource["dask_kwargs"] = {"scheduler": client}
    capacity_factor = correction_factor * func(capacity_factor=True, **resource)
    layout = capacity_factor * area * capacity_per_sqkm
    profile, capacities = func(
        matrix=availability.stack(spatial=["y", "x"]),
        layout=layout,
        index=buses,
        per_unit=True,
        return_capacity=True,
        **resource,
    )

    logger.info(f"Calculating maximal capacity per bus (method '{p_nom_max_meth}')")
    if p_nom_max_meth == "simple":
        p_nom_max = capacity_per_sqkm * availability @ area
    elif p_nom_max_meth == "conservative":
        max_cap_factor = capacity_factor.where(availability != 0).max(["x", "y"])
        p_nom_max = capacities / max_cap_factor
    else:
        raise AssertionError(
            'Config key `potential` should be one of "simple" '
            f'(default) or "conservative", not "{p_nom_max_meth}"'
        )

    logger.info("Calculate average distances.")
    layoutmatrix = (layout * availability).stack(spatial=["y", "x"])

    coords = cutout.grid[["x", "y"]]
    bus_coords = regions[["x", "y"]]

    average_distance = []
    centre_of_mass = []
    for bus in buses:
        row = layoutmatrix.sel(bus=bus).data
        nz_b = row != 0
        row = row[nz_b]
        co = coords[nz_b]
        distances = haversine(bus_coords.loc[bus], co)
        average_distance.append((distances * (row / row.sum())).sum())
        centre_of_mass.append(co.values.T @ (row / row.sum()))

    average_distance = xr.DataArray(average_distance, [buses])
<<<<<<< HEAD
    centre_of_mass = xr.DataArray(centre_of_mass, [buses, ('spatial', ['x', 'y'])])


    ds = xr.merge([(correction_factor * profile).rename('profile'),
                    capacities.rename('weight'),
                    p_nom_max.rename('p_nom_max'),
                    potential.rename('potential'),
                    average_distance.rename('average_distance')])

    tech=snakemake.wildcards.technology
    if tech.startswith("offwind"):
        if tech.endswith!= "float":
            with xr.open_dataset(snakemake.input.gebco) as gebco:
                from rasterio.warp import Resampling
                gebco=gebco.rename({"lon":"x", "lat":"y"})
                water_depth=atlite.gis.regrid(gebco.elevation,cutout.data.x, cutout.data.y,resampling=Resampling.average)
                water_depth=(water_depth*availability.where(availability!=0)).mean(["x", "y"])
                ds['water_depth'] = xr.DataArray(water_depth, [buses]).fillna(0).clip(max=0)
        logger.info('Calculate underwater fraction of connections.')
        offshore_shape = gpd.read_file(snakemake.input['offshore_shapes']).unary_union
=======
    centre_of_mass = xr.DataArray(centre_of_mass, [buses, ("spatial", ["x", "y"])])

    ds = xr.merge(
        [
            (correction_factor * profile).rename("profile"),
            capacities.rename("weight"),
            p_nom_max.rename("p_nom_max"),
            potential.rename("potential"),
            average_distance.rename("average_distance"),
        ]
    )

    if snakemake.wildcards.technology.startswith("offwind"):
        logger.info("Calculate underwater fraction of connections.")
        offshore_shape = gpd.read_file(snakemake.input["offshore_shapes"]).unary_union
>>>>>>> 04dae757
        underwater_fraction = []
        for bus in buses:
            p = centre_of_mass.sel(bus=bus).data
            line = LineString([p, regions.loc[bus, ["x", "y"]]])
            frac = line.intersection(offshore_shape).length / line.length
            underwater_fraction.append(frac)
<<<<<<< HEAD
        ds['underwater_fraction'] = xr.DataArray(underwater_fraction, [buses])
=======

        ds["underwater_fraction"] = xr.DataArray(underwater_fraction, [buses])
>>>>>>> 04dae757

    # select only buses with some capacity and minimal capacity factor
    ds = ds.sel(
        bus=(
            (ds["profile"].mean("time") > config.get("min_p_max_pu", 0.0))
            & (ds["p_nom_max"] > config.get("min_p_nom_max", 0.0))
        )
    )

    if "clip_p_max_pu" in config:
        min_p_max_pu = config["clip_p_max_pu"]
        ds["profile"] = ds["profile"].where(ds["profile"] >= min_p_max_pu, 0)

    ds.to_netcdf(snakemake.output.profile)<|MERGE_RESOLUTION|>--- conflicted
+++ resolved
@@ -201,12 +201,8 @@
 if __name__ == "__main__":
     if "snakemake" not in globals():
         from _helpers import mock_snakemake
-<<<<<<< HEAD
-        snakemake = mock_snakemake('build_renewable_profiles', technology='offwind-ac')
-=======
 
         snakemake = mock_snakemake("build_renewable_profiles", technology="solar")
->>>>>>> 04dae757
     configure_logging(snakemake)
     pgb.streams.wrap_stderr()
 
@@ -267,17 +263,12 @@
         # lambda not supported for atlite + multiprocessing
         # use named function np.greater with partially frozen argument instead
         # and exclude areas where: -max_depth > grid cell depth
-<<<<<<< HEAD
         func = functools.partial(np.greater,-config['max_depth'])
         excluder.add_raster(snakemake.input.gebco, codes=func, crs=4236, nodata=-1000, allow_no_overlap=True)
 
     if "min_depth" in config:
         func = functools.partial(np.greater,-config['min_depth'])
         excluder.add_raster(snakemake.input.gebco, codes=func, crs=4236, nodata=-1000, invert=True, allow_no_overlap=True)
-=======
-        func = functools.partial(np.greater, -config["max_depth"])
-        excluder.add_raster(snakemake.input.gebco, codes=func, crs=4326, nodata=-1000)
->>>>>>> 04dae757
 
     if "min_shore_distance" in config:
         buffer = config["min_shore_distance"]
@@ -348,7 +339,6 @@
         centre_of_mass.append(co.values.T @ (row / row.sum()))
 
     average_distance = xr.DataArray(average_distance, [buses])
-<<<<<<< HEAD
     centre_of_mass = xr.DataArray(centre_of_mass, [buses, ('spatial', ['x', 'y'])])
 
 
@@ -369,35 +359,14 @@
                 ds['water_depth'] = xr.DataArray(water_depth, [buses]).fillna(0).clip(max=0)
         logger.info('Calculate underwater fraction of connections.')
         offshore_shape = gpd.read_file(snakemake.input['offshore_shapes']).unary_union
-=======
-    centre_of_mass = xr.DataArray(centre_of_mass, [buses, ("spatial", ["x", "y"])])
-
-    ds = xr.merge(
-        [
-            (correction_factor * profile).rename("profile"),
-            capacities.rename("weight"),
-            p_nom_max.rename("p_nom_max"),
-            potential.rename("potential"),
-            average_distance.rename("average_distance"),
-        ]
-    )
-
-    if snakemake.wildcards.technology.startswith("offwind"):
-        logger.info("Calculate underwater fraction of connections.")
-        offshore_shape = gpd.read_file(snakemake.input["offshore_shapes"]).unary_union
->>>>>>> 04dae757
         underwater_fraction = []
         for bus in buses:
             p = centre_of_mass.sel(bus=bus).data
             line = LineString([p, regions.loc[bus, ["x", "y"]]])
             frac = line.intersection(offshore_shape).length / line.length
             underwater_fraction.append(frac)
-<<<<<<< HEAD
-        ds['underwater_fraction'] = xr.DataArray(underwater_fraction, [buses])
-=======
 
         ds["underwater_fraction"] = xr.DataArray(underwater_fraction, [buses])
->>>>>>> 04dae757
 
     # select only buses with some capacity and minimal capacity factor
     ds = ds.sel(
