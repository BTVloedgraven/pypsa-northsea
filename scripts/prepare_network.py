# SPDX-FileCopyrightText: : 2017-2020 The PyPSA-Eur Authors
#
# SPDX-License-Identifier: GPL-3.0-or-later

# coding: utf-8
"""
Prepare PyPSA network for solving according to :ref:`opts` and :ref:`ll`, such as

- adding an annual **limit** of carbon-dioxide emissions,
- adding an exogenous **price** per tonne emissions of carbon-dioxide (or other kinds),
- setting an **N-1 security margin** factor for transmission line capacities,
- specifying an expansion limit on the **cost** of transmission expansion,
- specifying an expansion limit on the **volume** of transmission expansion, and
- reducing the **temporal** resolution by averaging over multiple hours.

Relevant Settings
-----------------

.. code:: yaml

    costs:
        emission_prices:
        USD2013_to_EUR2013:
        discountrate:
        marginal_cost:
        capital_cost:

    electricity:
        co2limit:
        max_hours:

.. seealso::
    Documentation of the configuration file ``config.yaml`` at
    :ref:`costs_cf`, :ref:`electricity_cf`

Inputs
------

- ``data/costs.csv``: The database of cost assumptions for all included technologies for specific years from various sources; e.g. discount rate, lifetime, investment (CAPEX), fixed operation and maintenance (FOM), variable operation and maintenance (VOM), fuel costs, efficiency, carbon-dioxide intensity.
- ``networks/{network}_s{simpl}_{clusters}.nc``: confer :ref:`cluster`

Outputs
-------

- ``networks/{network}_s{simpl}_{clusters}_ec_l{ll}_{opts}.nc``: Complete PyPSA network that will be handed to the ``solve_network`` rule.

Description
-----------

.. tip::
    The rule :mod:`prepare_all_networks` runs
    for all ``scenario`` s in the configuration file
    the rule :mod:`prepare_network`.

"""

import logging
logger = logging.getLogger(__name__)
from _helpers import configure_logging

from add_electricity import load_costs, update_transmission_costs
from six import iteritems

import numpy as np
import re
import pypsa
import pandas as pd

import tsam.timeseriesaggregation as tsam

idx = pd.IndexSlice

def add_co2limit(n, Nyears=1., factor=None):

    if factor is not None:
        annual_emissions = factor*snakemake.config['electricity']['co2base']
    else:
        annual_emissions = snakemake.config['electricity']['co2limit']

    n.add("GlobalConstraint", "CO2Limit",
          carrier_attribute="co2_emissions", sense="<=",
          constant=annual_emissions * Nyears)


def add_emission_prices(n, emission_prices=None, exclude_co2=False):
    if emission_prices is None:
        emission_prices = snakemake.config['costs']['emission_prices']
    if exclude_co2: emission_prices.pop('co2')
    ep = (pd.Series(emission_prices).rename(lambda x: x+'_emissions') *
          n.carriers.filter(like='_emissions')).sum(axis=1)
    gen_ep = n.generators.carrier.map(ep) / n.generators.efficiency
    n.generators['marginal_cost'] += gen_ep
    su_ep = n.storage_units.carrier.map(ep) / n.storage_units.efficiency_dispatch
    n.storage_units['marginal_cost'] += su_ep


def set_line_s_max_pu(n):
    # set n-1 security margin to 0.5 for 37 clusters and to 0.7 from 200 clusters
    n_clusters = len(n.buses)
    s_max_pu = np.clip(0.5 + 0.2 * (n_clusters - 37) / (200 - 37), 0.5, 0.7)
    n.lines['s_max_pu'] = s_max_pu


def set_transmission_limit(n, ll_type, factor, Nyears=1):
    links_dc_b = n.links.carrier == 'DC' if not n.links.empty else pd.Series()

    _lines_s_nom = (np.sqrt(3) * n.lines.type.map(n.line_types.i_nom) *
                   n.lines.num_parallel *  n.lines.bus0.map(n.buses.v_nom))
    lines_s_nom = n.lines.s_nom.where(n.lines.type == '', _lines_s_nom)


    col = 'capital_cost' if ll_type == 'c' else 'length'
    ref = (lines_s_nom @ n.lines[col] +
           n.links[links_dc_b].p_nom @ n.links[links_dc_b][col])

    costs = load_costs(Nyears, snakemake.input.tech_costs,
                       snakemake.config['costs'],
                       snakemake.config['electricity'])
    update_transmission_costs(n, costs, simple_hvdc_costs=False)

    if factor == 'opt' or float(factor) > 1.0:
        n.lines['s_nom_min'] = lines_s_nom
        n.lines['s_nom_extendable'] = True

        n.links.loc[links_dc_b, 'p_nom_min'] = n.links.loc[links_dc_b, 'p_nom']
        n.links.loc[links_dc_b, 'p_nom_extendable'] = True

    if factor != 'opt':
        con_type = 'expansion_cost' if ll_type == 'c' else 'volume_expansion'
        rhs = float(factor) * ref
        n.add('GlobalConstraint', f'l{ll_type}_limit',
              type=f'transmission_{con_type}_limit',
              sense='<=', constant=rhs, carrier_attribute='AC, DC')
    return n



def average_every_nhours(n, offset):
    logger.info(f"Resampling the network to {offset}")
    m = n.copy(with_time=False)

    snapshot_weightings = n.snapshot_weightings.resample(offset).sum()
    m.set_snapshots(snapshot_weightings.index)
    m.snapshot_weightings = snapshot_weightings

    for c in n.iterate_components():
        pnl = getattr(m, c.list_name+"_t")
        for k, df in iteritems(c.pnl):
            if not df.empty:
                pnl[k] = df.resample(offset).mean()

    return m

<<<<<<< HEAD
def apply_time_segmentation(n, segments):
    logger.info(f"Aggregating time series to {segments} segments.")

    p_max_pu = n.generators_t.p_max_pu
    load_norm = n.loads_t.p_set.max()
    load = n.loads_t.p_set / load_norm
    inflow_norm = n.storage_units_t.inflow.max()
    inflow = n.storage_units_t.inflow / inflow_norm
    raw = pd.concat([p_max_pu, load, inflow], axis=1, sort=False)

    solver_name = snakemake.config["solving"]["solver"]["name"]

    agg = tsam.TimeSeriesAggregation(raw, hoursPerPeriod=len(raw),
                                     noTypicalPeriods=1, noSegments=int(segments),
                                     segmentation=True, solver=solver_name)

    segmented = agg.createTypicalPeriods()

    def _determine_snapshots(segmented):
        weightings = segmented.index.get_level_values("Segment Duration")
        offsets = np.insert(np.cumsum(weightings[:-1]), 0, 0)
        snapshots = [n.snapshots[0] + pd.Timedelta(f"{offset}h") for offset in offsets]
        return pd.DatetimeIndex(snapshots, name='name'), weightings

    snapshots, weightings = _determine_snapshots(segmented)

    n.set_snapshots(snapshots)
    n.snapshot_weightings = pd.Series(weightings, index=snapshots, name="weightings", dtype="float64")
    
    segmented.index = snapshots
    n.generators_t.p_max_pu = segmented[n.generators_t.p_max_pu.columns]
    n.loads_t.p_set = segmented[n.loads_t.p_set.columns] * load_norm
    n.storage_units_t.inflow = segmented[n.storage_units_t.inflow.columns] * inflow_norm

    return n

=======
def enforce_autarky(n, only_crossborder=False):
    if only_crossborder:
        lines_rm = n.lines.loc[
                        n.lines.bus0.map(n.buses.country) !=
                        n.lines.bus1.map(n.buses.country)
                    ].index
        links_rm = n.links.loc[
                        n.links.bus0.map(n.buses.country) !=
                        n.links.bus1.map(n.buses.country)
                    ].index
    else:
        lines_rm = n.lines.index
        links_rm = n.links.index
    n.mremove("Line", lines_rm)
    n.mremove("Link", links_rm)

def set_line_nom_max(n):
    s_nom_max_set = snakemake.config["lines"].get("s_nom_max,", np.inf)
    p_nom_max_set = snakemake.config["links"].get("p_nom_max", np.inf)
    n.lines.s_nom_max.clip(upper=s_nom_max_set, inplace=True)
    n.links.p_nom_max.clip(upper=p_nom_max_set, inplace=True)
>>>>>>> 2e76b88e

if __name__ == "__main__":
    if 'snakemake' not in globals():
        from _helpers import mock_snakemake
        snakemake = mock_snakemake('prepare_network', network='elec', simpl='',
                                  clusters='40', ll='v0.3', opts='Co2L-24H')
    configure_logging(snakemake)

    opts = snakemake.wildcards.opts.split('-')

    n = pypsa.Network(snakemake.input[0])
    Nyears = n.snapshot_weightings.sum()/8760.

    set_line_s_max_pu(n)

    for o in opts:
        m = re.match(r'^\d+h$', o, re.IGNORECASE)
        if m is not None:
            n = average_every_nhours(n, m.group(0))
            break

    for o in opts:
        m = re.match(r'^\d+seg$', o, re.IGNORECASE)
        if m is not None:
            n = apply_time_segmentation(n, m.group(0)[:-3])
            break

    for o in opts:
        if "Co2L" in o:
            m = re.findall("[0-9]*\.?[0-9]+$", o)
            if len(m) > 0:
                add_co2limit(n, Nyears, float(m[0]))
            else:
                add_co2limit(n, Nyears)

    for o in opts:
        oo = o.split("+")
        suptechs = map(lambda c: c.split("-", 2)[0], n.carriers.index)
        if oo[0].startswith(tuple(suptechs)):
            carrier = oo[0]
            cost_factor = float(oo[1])
            if carrier == "AC":  # lines do not have carrier
                n.lines.capital_cost *= cost_factor
            else:
                comps = {"Generator", "Link", "StorageUnit"}
                for c in n.iterate_components(comps):
                    sel = c.df.carrier.str.contains(carrier)
                    c.df.loc[sel,"capital_cost"] *= cost_factor

    if 'Ep' in opts:
        add_emission_prices(n)

    ll_type, factor = snakemake.wildcards.ll[0], snakemake.wildcards.ll[1:]
    set_transmission_limit(n, ll_type, factor, Nyears)

    set_line_nom_max(n)

    if "ATK" in opts:
        enforce_autarky(n)
    elif "ATKc" in opts:
        enforce_autarky(n, only_crossborder=True)

    n.export_to_netcdf(snakemake.output[0])<|MERGE_RESOLUTION|>--- conflicted
+++ resolved
@@ -151,7 +151,6 @@
 
     return m
 
-<<<<<<< HEAD
 def apply_time_segmentation(n, segments):
     logger.info(f"Aggregating time series to {segments} segments.")
 
@@ -188,7 +187,6 @@
 
     return n
 
-=======
 def enforce_autarky(n, only_crossborder=False):
     if only_crossborder:
         lines_rm = n.lines.loc[
@@ -210,7 +208,6 @@
     p_nom_max_set = snakemake.config["links"].get("p_nom_max", np.inf)
     n.lines.s_nom_max.clip(upper=s_nom_max_set, inplace=True)
     n.links.p_nom_max.clip(upper=p_nom_max_set, inplace=True)
->>>>>>> 2e76b88e
 
 if __name__ == "__main__":
     if 'snakemake' not in globals():
