--- conflicted
+++ resolved
@@ -3,11 +3,6 @@
 #
 # SPDX-License-Identifier: MIT
 
-<<<<<<< HEAD
-import pandas as pd
-import numpy as np
-=======
->>>>>>> 04dae757
 from pathlib import Path
 
 import pandas as pd
