--- conflicted
+++ resolved
@@ -259,12 +259,8 @@
         if os.path.exists(p):
             snakefile = p
             break
-<<<<<<< HEAD
-    workflow = sm.Workflow(snakefile, overwrite_configfiles=[], rerun_triggers=[])
-=======
     kwargs = dict(rerun_triggers=[]) if parse(sm.__version__) > Version("7.7.0") else {}
     workflow = sm.Workflow(snakefile, overwrite_configfiles=[], **kwargs)
->>>>>>> df6d74a0
     workflow.include(snakefile)
     workflow.global_resources = {}
     rule = workflow.get_rule(rulename)
