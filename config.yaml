# SPDX-FileCopyrightText: : 2017-2022 The PyPSA-Eur Authors
#
# SPDX-License-Identifier: CC0-1.0

version: 0.6.1
tutorial: false

logging:
  level: INFO
  format: '%(levelname)s:%(name)s:%(message)s'

run:
  name: "" # use this to keep track of runs with different settings
  shared_cutouts: false # set to true to share the default cutout(s) across runs


scenario:
  simpl: ['']
  ll: [v1.75]
<<<<<<< HEAD
  clusters: [100]
  opts: [Co2L0.0-24H-CCL-onwind+p0.3]
=======
  clusters: [27]
  offgrid: ['all']
  opts: [Co2L-3H-CCL-onwind+p0.3]
>>>>>>> 7f2f6132
  offshore_region: 'north_sea'

countries: ['NL','DE','BE','DK','NO','GB']
focus_weights:
  'NL' : 0.30
  'DE' : 0.25
  'BE' : 0.10
  'DK' : 0.10
  'NO' : 0.05
  'GB' : 0.20

mesh_offshore_region:
<<<<<<< HEAD
  threshold: EEZ

offshore_options:
  radial: all
  ac-grid: 1
  dc-grid: 1
  offshore-electrolysis: 1
  offshore-h2-pipelines: 1
=======
  threshold: 5000000

offshore_options:
  only-radial: false
  ac-grid: true
  dc-grid: true
  all-dc-radial: true
  offshore-electrolysis: true
  offshore-h2-pipelines: true
>>>>>>> 7f2f6132
  onshore-connection-buses: ["NL1 0", "NL1 1", "NL1 3", "NL1 4", "DE1 4", "DK1 0", "NO2 0", "GB0 0", "GB0 1", "BE1 1"]

snapshots:
  start: "2015-01-01"
  end: "2016-01-01"
  closed: 'left' # end is not inclusive

enable:
  prepare_links_p_nom: false
  retrieve_databundle: true
  retrieve_cost_data: false
  build_cutout: false
  retrieve_cutout: false
  build_natura_raster: false
  retrieve_natura_raster: true
  build_custom_busmap: true
  custom_busmap: true
  legacy_gt_to_hydrogen: ['CCGT', 'OCGT'] #! custom WB
  # will connect all listed carriers to the hydrogen buses and infer zero fuel cost and emmisions for these technologies
  extendable_carriers_to_all_nodes: true #! custom WB
  extendable_generators: [OCGT, CCGT, nuclear, BECCS, DAC]
  # used to allow all next-gen technologies to be placed at every node
  hydrogen_contant_loads_at_nodes: 'data/hydrogen_demand_per_bus.csv' #! custom WB
  # used to apply a custom hydrogen load at every node based on synthesis data from Agora and IRENA


electricity:
  voltages: [220., 300., 380.]
  gaslimit: false # global gas usage limit of X MWh_th
  co2limit: 7.75e+7 # 0.05 * 3.1e9*0.5
  co2base: 1.487e+9
  agg_p_nom_limits: data/agg_p_nom_minmax.csv

  operational_reserve: # like https://genxproject.github.io/GenX/dev/core/#Reserves
    activate: false
    epsilon_load: 0.02 # share of total load
    epsilon_vres: 0.02 # share of total renewable supply
    contingency: 4000 # fixed capacity in MW

  max_hours:
    battery: 6
    H2: 168

  extendable_carriers:
    Generator: [nuclear, BECCS, DAC, solar, onwind, offwind-ac, offwind-dc, OCGT, CCGT]
    StorageUnit: [battery] # battery, H2
    Store: [H2]
    Link: [H2 pipeline] # H2 pipeline

  # use pandas query strings here, e.g. Country not in ['Germany']
  # powerplants_filter: (DateOut >= 2022 or DateOut != DateOut)
  # use pandas query strings here, e.g. Country in ['Germany']
  # custom_powerplants: true

  powerplants_filter: "Country not in ['BE', 'FR', 'DE', 'GB', 'NL'] and (Fueltype == 'Hydro' and Name != 'Psw Vianden') and (DateOut > 2050)"
  custom_powerplants: YearDecommissioning > 2050

  conventional_carriers: [nuclear, OCGT, CCGT, biomass, waste]
  renewable_carriers: [solar, onwind, offwind-ac, offwind-dc, hydro]

  estimate_renewable_capacities:
    enable: true
    # Add capacities from OPSD data
    from_opsd: true
    # Renewable capacities are based on existing capacities reported by IRENA
    year: 2020
    # Artificially limit maximum capacities to factor * (IRENA capacities),
    # i.e. 110% of <years>'s capacities => expansion_limit: 1.1
    # false: Use estimated renewable potentials determine by the workflow
    expansion_limit: false
    technology_mapping:
      # Wind is the Fueltype in powerplantmatching, onwind, offwind-{ac,dc} the carrier in PyPSA-Eur
      Offshore: [offwind-ac, offwind-dc]
      Onshore: [onwind]
      PV: [solar]

atlite:
  nprocesses: 4
  cutouts:
    europe-2015-era5:
      module: era5 # in priority order 
      x: [-8., 32.]
      y: [41., 72.]
      time: ['2015', '2015']

renewable:
  onwind:
    cutout: europe-2015-era5
    resource:
      method: wind
      turbine: NREL_ReferenceTurbine_2020ATB_5.5MW
    capacity_per_sqkm: 3 # ScholzPhd Tab 4.3.1: 10MW/km^2
    # correction_factor: 0.93
    corine:
      # Scholz, Y. (2012). Renewable energy based electricity supply at low costs:
      #  development of the REMix model and application for Europe. ( p.42 / p.28)
      grid_codes: [12, 13, 14, 15, 16, 17, 18, 19, 20, 21, 22, 23,
                   24, 25, 26, 27, 28, 29, 31, 32]
      distance: 1000
      distance_grid_codes: [1, 2, 3, 4, 5, 6]
    natura: true
    potential: simple # or conservative
    clip_p_max_pu: 1.e-2
  offwind-ac:
    cutout: europe-2015-era5
    resource:
      method: wind
      turbine: NREL_ReferenceTurbine_2020ATB_15MW_offshore
    capacity_per_sqkm: 2
    correction_factor: 0.8855
    # proxy for wake losses
    # from 10.1016/j.energy.2018.08.153
    # until done more rigorously in #153
    corine: [44, 255]
    natura: true
    max_depth: 50
    max_shore_distance: 30000
    potential: simple # or conservative
    clip_p_max_pu: 1.e-2
    calculate_topology_cost: true
  offwind-dc:
    cutout: europe-2015-era5
    resource:
      method: wind
      turbine: NREL_ReferenceTurbine_2020ATB_15MW_offshore
    # ScholzPhd Tab 4.3.1: 10MW/km^2
    capacity_per_sqkm: 2.4 # custom WB --> p+1.2 (2x1.2)
    correction_factor: 0.8855
    # proxy for wake losses
    # from 10.1016/j.energy.2018.08.153
    # until done more rigorously in #153
    corine: [44, 255]
    natura: true
    max_depth: 50
    min_shore_distance: 30000
    potential: simple # or conservative
    clip_p_max_pu: 1.e-2
    calculate_topology_cost: true
  solar:
    cutout: europe-2015-era5
    resource:
      method: pv
      panel: CSi
      orientation:
        slope: 35.
        azimuth: 180.
    capacity_per_sqkm: 5.1 # custom WB --> p+3.0 (3x1.7) # ScholzPhd Tab 4.3.1: 170 MW/km^2
    # Correction factor determined by comparing uncorrected area-weighted full-load hours to those
    # published in Supplementary Data to
    # Pietzcker, Robert Carl, et al. "Using the sun to decarbonize the power
    # sector: The economic potential of photovoltaics and concentrating solar
    # power." Applied Energy 135 (2014): 704-720.
    # This correction factor of 0.854337 may be in order if using reanalysis data.
    # for discussion refer to https://github.com/PyPSA/pypsa-eur/pull/304
    # correction_factor: 0.854337
    corine: [1, 2, 3, 4, 5, 6, 7, 8, 9, 10, 11, 12, 13,
             14, 15, 16, 17, 18, 19, 20, 26, 31, 32]
    natura: true
    potential: simple # or conservative
    clip_p_max_pu: 1.e-2
  hydro:
    cutout: europe-2015-era5
    carriers: [ror, PHS, hydro]
    PHS_max_hours: 6
    hydro_max_hours: "energy_capacity_totals_by_country" # one of energy_capacity_totals_by_country, estimate_by_large_installations or a float
    clip_min_inflow: 1.0
  # offwind-float:
  #   cutout: europe-2015-era5
  #   resource:
  #     method: wind
  #     turbine: NREL_ReferenceTurbine_5MW_offshore
  #   capacity_per_sqkm: 2 # ScholzPhd Tab 4.3.1: 10MW/km^2 and assuming 20% fraction of the already restricted
  #   # area is available for installation of wind generators due to competing land use and likely public
  #   # acceptance issues.
  #   correction_factor: 0.8855
  #   # proxy for wake losses
  #   # from 10.1016/j.energy.2018.08.153
  #   # until done more rigorously in #153
  #   corine: [44, 255]
  #   natura: true
  #   ship_threshold: 400
  #   min_depth: 60
  #   max_depth: 1000
  #   min_shore_distance: 1000
  #   excluder_resolution: 200
  #   potential: simple # or conservative
  #   clip_p_max_pu: 1.e-2

conventional:
  nuclear:
    p_max_pu: "data/nuclear_p_max_pu.csv" # float of file name

lines:
  types:
    220.: "Al/St 240/40 2-bundle 220.0"
    300.: "Al/St 240/40 3-bundle 300.0"
    380.: "Al/St 240/40 4-bundle 380.0"
  s_max_pu: 0.7
  s_nom_max: .inf
  length_factor: 1.25
  under_construction: 'zero' # 'zero': set capacity to zero, 'remove': remove, 'keep': with full capacity

links:
  p_max_pu: 1.0
  p_nom_max: .inf
  include_tyndp: true
  under_construction: 'zero' # 'zero': set capacity to zero, 'remove': remove, 'keep': with full capacity

transformers:
  x: 0.1
  s_nom: 2000.
  type: ''

load:
  power_statistics: true # only for files from <2019; set false in order to get ENTSOE transparency data
  interpolate_limit: 3 # data gaps up until this size are interpolated linearly
  time_shift_for_large_gaps: 1w # data gaps up until this size are copied by copying from
  manual_adjustments: true # false
  scaling_factor: 1.4

costs:
  year: 2050
  discountrate: 0.0225 # From a Lion Hirth paper, also reflects average of Noothout et al 2016
  USD2013_to_EUR2013: 0.7532 # [EUR/USD] ECB: https://www.ecb.europa.eu/stats/exchange/eurofxref/html/eurofxref-graph-usd.en.html
  emission_prices: # in currency per tonne emission, only used with the option Ep
    co2: 0.
  dc_station_reference_depth: 25 # m
  dc_station_depth_cost: 1000 # €/m/MW

offshore_grid:
  split_offshore_regions: true #splits big offshore regions into smaller regions
  countries: ['NL','DE','BE','DK','NO','GB']
  sea_region: north_sea

custom_loads:
  national_curve_overwrite_file: 'data/custom_national_loads.csv'
  busbar_insert_curves_file: 'data/custom_bus_loads.csv'

clustering:
  simplify_network:
    to_substations: false # network is simplified to nodes with positive or negative power injection (i.e. substations or offwind connections)
    algorithm: kmeans # choose from: [hac, kmeans]
    feature: solar+onwind-time # only for hac. choose from: [solar+onwind-time, solar+onwind-cap, solar-time, solar-cap, solar+offwind-cap] etc.
    exclude_carriers: [offwind-ac, offwind-dc]
  cluster_network:
    algorithm: kmeans
    feature: solar+onwind-time
    exclude_carriers: []
  aggregation_strategies:
    generators:
      p_nom_max: sum # use "min" for more conservative assumptions
      p_nom_min: sum
      p_min_pu: mean
      marginal_cost: mean
      committable: any
      ramp_limit_up: max
      ramp_limit_down: max
      efficiency: mean

solving:
  options:
    formulation: kirchhoff
    load_shedding: false
    noisy_costs: true
    min_iterations: 1
    max_iterations: 1
    clip_p_max_pu: 0.01
    skip_iterations: true
    track_iterations: false
    #nhours: 10
  solver:
    name: gurobi
    # NonConvex: 2
    threads: 4
    method: 2
    crossover: 0
    BarConvTol: 1.e-4 # reduced 1 magnitude
    FeasibilityTol: 1.e-5 # reduced 1 magnitude
    AggFill: 0
    PreDual: 0
    GURO_PAR_BARDENSETHRESH: 200
    # NodeMethod: 2
  # solver:
  #   name: cplex
  #   threads: 4
  #   lpmethod: 4 # barrier
  #   solutiontype: 2 # non basic solution, ie no crossover
  #   barrier.convergetol: 1.e-5
  #   feasopt.tolerance: 1.e-6

plotting:
  map:
    figsize: [7, 7]
    boundaries: [-8, 16, 47, 61.5]
    p_nom:
      bus_size_factor: 1.e+5
      linewidth_factor: 3.e+3
    h2:
      bus_size_factor: 5.e+4
      linewidth_factor: 1.5e+3

  costs_max: 200
  costs_threshold: 1

  energy_max: 15000.
  energy_min: -10000.
  energy_threshold: 50.

  vre_techs: ["onwind", "offwind", "solar", "ror", "H2 electrolysis"]
  conv_techs: ["OCGT", "CCGT", "nuclear", "Coal"]
  storage_techs: ["hydro+PHS", "battery", "H2"]
  load_carriers: ["AC load"]
  AC_carriers: ["AC line", "AC transformer"]
  link_carriers: ["DC line", "Converter AC-DC"]
  tech_colors:
    "onwind": "#235ebc"
    "onshore wind": "#235ebc"
    'offwind': "#74c6f2"
    'offwind-ac': "#6895dd"
    'offshore wind': "#6895dd"
    'offshore wind ac': "#6895dd"
    'offwind-dc': "#74c6f2"
    'offshore wind dc': "#74c6f2"
    'offwind-float': "#6895dd"
    "hydro": "#08ad97"
    "hydro+PHS": "#08ad97"
    "PHS": "#08ad97"
    "hydro reservoir": "#08ad97"
    'hydroelectricity': '#08ad97'
    "ror": "#4adbc8"
    "run of river": "#4adbc8"
    'solar': "#f9d002"
    'solar PV': "#f9d002"
    'solar thermal': '#ffef60'
    'biomass': '#0c6013'
    'solid biomass': '#06540d'
    'biogas': '#23932d'
    'waste': '#68896b'
    'geothermal': '#ba91b1'
    "OCGT": "#d35050"
    "gas": "#d35050"
    "natural gas": "#d35050"
    "CCGT": "#b20101"
    "nuclear": "#ff9000"
    "coal": "#707070"
    "lignite": "#9e5a01"
    "oil": "#262626"
    "H2": "#ea048a"
    "hydrogen storage": "#ea048a"
    "battery": "#b8ea04"
    "Electric load": "#f9d002"
    "electricity": "#f9d002"
    "lines": "#70af1d"
    "transmission lines": "#70af1d"
    "AC-AC": "#70af1d"
    "AC line": "#70af1d"
    "links": "#8a1caf"
    "HVDC links": "#8a1caf"
    "DC-DC": "#8a1caf"
    "DC link": "#8a1caf"
    "H2 electrolysis": "#6895dd"
  nice_names:
    OCGT: "Open-Cycle Gas"
    CCGT: "Combined-Cycle Gas"
    offwind: "Offshore Wind"
    offwind-ac: "Offshore Wind (AC)"
    offwind-dc: "Offshore Wind (DC)"
    onwind: "Onshore Wind"
    solar: "Solar"
    PHS: "Pumped Hydro Storage"
    hydro: "Reservoir & Dam"
    battery: "Battery Storage"
    H2: "Hydrogen Storage"
    lines: "Transmission Lines"
    ror: "Run of River"<|MERGE_RESOLUTION|>--- conflicted
+++ resolved
@@ -17,14 +17,8 @@
 scenario:
   simpl: ['']
   ll: [v1.75]
-<<<<<<< HEAD
   clusters: [100]
   opts: [Co2L0.0-24H-CCL-onwind+p0.3]
-=======
-  clusters: [27]
-  offgrid: ['all']
-  opts: [Co2L-3H-CCL-onwind+p0.3]
->>>>>>> 7f2f6132
   offshore_region: 'north_sea'
 
 countries: ['NL','DE','BE','DK','NO','GB']
@@ -37,8 +31,7 @@
   'GB' : 0.20
 
 mesh_offshore_region:
-<<<<<<< HEAD
-  threshold: EEZ
+  threshold: 5000
 
 offshore_options:
   radial: all
@@ -46,17 +39,6 @@
   dc-grid: 1
   offshore-electrolysis: 1
   offshore-h2-pipelines: 1
-=======
-  threshold: 5000000
-
-offshore_options:
-  only-radial: false
-  ac-grid: true
-  dc-grid: true
-  all-dc-radial: true
-  offshore-electrolysis: true
-  offshore-h2-pipelines: true
->>>>>>> 7f2f6132
   onshore-connection-buses: ["NL1 0", "NL1 1", "NL1 3", "NL1 4", "DE1 4", "DK1 0", "NO2 0", "GB0 0", "GB0 1", "BE1 1"]
 
 snapshots:
